@doc raw"""
    EFAHMCUpdater{T<:Number, E<:AbstractFloat, PFFT, PIFFT}

Defines an Exact Fourier Acceleration Hamiltonian/Hybrid Monte Carlo (EFA-HMC) update
for the phonon degrees of freedom.

# Fields

- `Nt::Int`: Number of time-steps in HMC trajectory.
- `Δt::E`: Average time-step size used in HMC update.
- `reg::E`: Mass regularization.
- `δ::E`: Time-step used in EFA-HMC update is jittered by an amount `Δt = Δt * (1 + δ*(2*rand(rng)-1))`.
- `ω::Matrix{E}`: Harmonic frequency associated fourier mode in the non-interacting quantum Harmonic oscillator action.
- `m::Matrix{E}`: Mass associated with quantum Harmonic oscillator fourier mode equations of motion.
- `x::Matrix{E}`: Records initial phonon configuration in position space.
- `p::Matrix{E}`: Conjugate momentum in HMC dynamics.
- `x̃::Matrix{Complex{E}}`: Phonon configuration in frequency space.
- `p̃::Matrix{Complex{E}}`: Momentum in frequency space.
- `u::Matrix{Complex{E}}`: Temporary storage array.
- `dSdx::Matrix{E}`: Stores the derivative of the action.
- `Gup′::Matrix{T}`: Intermediate spin-up Green's function matrix during HMC trajectory.
- `Gdn′::Matrix{T}`: Intermediate spin-down Green's function matrix during HMC trajectory.
- `pfft::PFFT`: FFT plan to transform form imaginary time to frequency space.
- `pifft::PIFFT`: Inverse FFT plan to trasform from frequency space back to imaginary time.
"""
struct EFAHMCUpdater{T<:Number, E<:AbstractFloat, PFFT, PIFFT}

    # Number of time-step
    Nt::Int

    # Time-step
    Δt::E

    # Mass regularization
    reg::E

    # Amount of disorder in HMC time-step.
    δ::E

    # fourier harmonic frequencies
    ω::Matrix{E}

    # mass in equation of motion
    m::Matrix{E}

    # position space phonon field configuration
    x::Matrix{E}

    # momentum
    p::Matrix{E}

    # fourier space phonon config
    x̃::Matrix{Complex{E}}

    # fourier space momentum
    p̃::Matrix{Complex{E}}

    # temporary storage space
    u::Matrix{Complex{E}}

    # action derivatives
    dSdx::Matrix{E}

    # matrix to contain intermediate spin up Green's function matrices
    Gup′::Matrix{T}

    # matrix to contain intermediate spin down Green's function matrices
    Gdn′::Matrix{T}

    # forward FFT plan
    pfft::PFFT

    # reverse FFT plan
    pifft::PIFFT
end

@doc raw"""
    EFAHMCUpdater(;
        electron_phonon_parameters::ElectronPhononParameters{T,E},
        G::Matrix{T},
        Nt::Int,
        Δt::E,
        δ::E = 0.05
    ) where {T<:Number, E<:AbstractFloat}

# Arguments

- `electron_phonon_parameters::ElectronPhononParameters{T,E}`: Defines electron-phonon model.
- `G::Matrix{T}`: Sample Green's function matrix.
- `Nt::Int`: Number of time-steps used in EFA-HMC update.
- `Δt::E`: Average step size used for HMC update.
- `reg::E = Inf`: Regularization used for mass in equations of motion.
- `δ::E = 0.05`: Amount of jitter added to time-step used in EFA-HMC update.
"""
function EFAHMCUpdater(;
    electron_phonon_parameters::ElectronPhononParameters{T,E},
    G::Matrix{T},
    Nt::Int,
    Δt::E,
    reg::E = Inf,
    δ::E = 0.05
) where {T<:Number, E<:AbstractFloat}

    (; Δτ, phonon_parameters) = electron_phonon_parameters
    (; Ω, M) = phonon_parameters
    ω = zero(electron_phonon_parameters.x)
    m = zero(ω)
    x = zero(ω)
    p = zero(ω)
    x̃ = zeros(Complex{E}, size(ω))
    p̃ = zeros(Complex{E}, size(ω))
    u = zeros(Complex{E}, size(ω))
    dSdx = zero(x)
    Gup′ = zero(G)
    Gdn′ = zero(G)
    pfft = plan_fft(x̃, (2,), flags=FFTW.PATIENT)
    pifft = plan_ifft(x̃, (2,), flags=FFTW.PATIENT)

    # length of imaginary time axis
    Lτ = size(x, 2)

    # iterate over fourier modes
    for n in axes(x, 2)
        # iterate over phonon modes
        for i in axes(x, 1)
            # if phonon mass is infinite
            if isinf(M[i])
                # set dynamical mass to infinity
                m[i,n] = Inf
                # set dynamical frequency to zero
                ω[i,n] = 0.0
            # if finite phonon mass
            else
                # calculate the spring constant
                k = Δτ*M[i]*Ω[i]^2 + 4*M[i]*sin(π*(n-1)/Lτ)^2/Δτ
                # calculate fourier mode mass
                Ω′ = iszero(Ω[i]) ? reg : sqrt((1+reg^2) * Ω[i]^2)
                m[i,n] = isinf(reg) ? Δτ*M[i] : Δτ*M[i] * (Ω′^2 + 4/Δτ^2*sin(π*(n-1)/Lτ)^2) / Ω′^2
                # calculate fourier mode frequency
                ω[i,n] = sqrt(k/m[i,n])
            end
        end
    end

    return EFAHMCUpdater(Nt, Δt, reg, δ, ω, m, x, p, x̃, p̃, u, dSdx, Gup′, Gdn′, pfft, pifft)
end

@doc raw"""
    hmc_update!(
        Gup::Matrix{T}, logdetGup::E, sgndetGup::T,
        Gdn::Matrix{T}, logdetGdn::E, sgndetGdn::T,
        electron_phonon_parameters::ElectronPhononParameters{T,E},
        hmc_updater::EFAHMCUpdater{T,E};
        fermion_path_integral_up::FermionPathIntegral{T,E},
        fermion_path_integral_dn::FermionPathIntegral{T,E},
        fermion_greens_calculator_up::FermionGreensCalculator{T,E},
        fermion_greens_calculator_dn::FermionGreensCalculator{T,E},
        fermion_greens_calculator_up_alt::FermionGreensCalculator{T,E},
        fermion_greens_calculator_dn_alt::FermionGreensCalculator{T,E},
        Bup::Vector{P}, Bdn::Vector{P},
        δG_max::E, δG::E, δθ::E, rng::AbstractRNG,
        update_stabilization_frequency::Bool = true,
        δG_reject::E = 1e-2,
        recenter!::Function = identity,
        Nt::Int = hmc_updater.Nt,
        Δt::E = hmc_updater.Δt,
        δ::E = hmc_updater.δ
    ) where {T, E, P<:AbstractPropagator{T,E}}

Perform EFA-HMC update to the phonon degrees of freedom.
This method returns `(accepted, logdetGup, sgndetGup, logdetGdn, sgndetGdn, δG, δθ)`, where `accepted`
is a boolean field indicating whether the proposed HMC update was accepted or rejected.
"""
function hmc_update!(
    Gup::Matrix{T}, logdetGup::E, sgndetGup::T,
    Gdn::Matrix{T}, logdetGdn::E, sgndetGdn::T,
    electron_phonon_parameters::ElectronPhononParameters{T,E},
    hmc_updater::EFAHMCUpdater{T,E};
    fermion_path_integral_up::FermionPathIntegral{T,E},
    fermion_path_integral_dn::FermionPathIntegral{T,E},
    fermion_greens_calculator_up::FermionGreensCalculator{T,E},
    fermion_greens_calculator_dn::FermionGreensCalculator{T,E},
    fermion_greens_calculator_up_alt::FermionGreensCalculator{T,E},
    fermion_greens_calculator_dn_alt::FermionGreensCalculator{T,E},
    Bup::Vector{P}, Bdn::Vector{P},
    δG_max::E, δG::E, δθ::E, rng::AbstractRNG,
    update_stabilization_frequency::Bool = true,
    δG_reject::E = 1e-2,
    recenter!::Function = identity,
    Nt::Int = hmc_updater.Nt,
    Δt::E = hmc_updater.Δt,
    δ::E = hmc_updater.δ
) where {T, E, P<:AbstractPropagator{T,E}}

    (; reg, pfft, pifft, m, p, dSdx, Gup′, Gdn′) = hmc_updater

    Δτ = electron_phonon_parameters.Δτ::E
    holstein_parameters = electron_phonon_parameters.holstein_parameters::HolsteinParameters{E}
    ssh_parameters = electron_phonon_parameters.ssh_parameters::SSHParameters{T}
    phonon_parameters = electron_phonon_parameters.phonon_parameters::PhononParameters{E}
    dispersion_parameters = electron_phonon_parameters.dispersion_parameters::DispersionParameters{E}

    # add a bit of noise to the time-step
    Δt = Δt * (1.0 + (2*rand(rng)-1)*δ)
    
    # whether the exponentiated on-site energy matrix needs to be updated with the phonon field,
    # true if there is a non-zero number of holstein couplings Nholstein
    calculate_exp_V = (holstein_parameters.Nholstein > 0)

    # whether the exponentiated hopping matrix needs to be updated with the phonon field,
    # true if there is a non-zero number of ssh couplings Nssh
    calculate_exp_K = (ssh_parameters.Nssh > 0)

    # flag to indicate numerical stability
    numerically_stable = true

    # record initial phonon configuration
    x = electron_phonon_parameters.x
    x_init = hmc_updater.x
    copyto!(x_init, x)

    # initialize fermion green's function matrices and their determinants determinants
    copyto!(Gup′, Gup)
    copyto!(Gdn′, Gdn)
    logdetGup′ = logdetGup
    sgndetGup′ = sgndetGup
    logdetGdn′ = logdetGdn
    sgndetGdn′ = sgndetGdn

    # initialize momentum and calculate initial kinetic energy
    K = kinetic_energy(p, hmc_updater, rng, initialize_momentum = true)

    # calculate initial bosonic action
    Sb = bosonic_action(electron_phonon_parameters)

    # calculate initial fermionic action
    Sf = logdetGup + logdetGdn

    # record initial total action
    S = Sb + Sf

    # calculate the initial total energy
    H = S + K

    # initialize numerical error
    δG′ = δG
    δθ′ = δθ

    # evolve momentum and phonon fields according to bosonic action and update the
    # fermion path integrals to reflect the change in the phonon fields
    update!(fermion_path_integral_up, electron_phonon_parameters, x, -1)
    update!(fermion_path_integral_dn, electron_phonon_parameters, x, -1)
    evolve_qho_action!(x, p, Δt/2, hmc_updater)
    recenter!(x)
    update!(fermion_path_integral_up, electron_phonon_parameters, x, +1)
    update!(fermion_path_integral_dn, electron_phonon_parameters, x, +1)

    # iterate over HMC time-steps
    for t in 1:Nt

        # intialize derivative of action to zero
        fill!(dSdx, 0)

        # update the spin up and spin down propagators to reflect current phonon configuration
        calculate_propagators!(
            Bup, fermion_path_integral_up,
            calculate_exp_K = calculate_exp_K,
            calculate_exp_V = calculate_exp_V
        )
        calculate_propagators!(
            Bdn, fermion_path_integral_dn,
            calculate_exp_K = calculate_exp_K,
            calculate_exp_V = calculate_exp_V
        )

        # attempt to calculate derivative of fermionic action
        try

            # update the Green's function to reflect the new phonon configuration
            logdetGup′, sgndetGup′ = calculate_equaltime_greens!(Gup′, fermion_greens_calculator_up_alt, Bup)
            logdetGdn′, sgndetGdn′ = calculate_equaltime_greens!(Gdn′, fermion_greens_calculator_dn_alt, Bdn)

            # calculate derivative of fermionic action for spin up
            (logdetGup′, sgndetGup′, δGup′, δθup′) = fermionic_action_derivative!(
                dSdx, Gup′, logdetGup′, sgndetGup′, δG′, δθ,
                electron_phonon_parameters,
                fermion_greens_calculator_up_alt,
                Bup
            )

            # calculate derivative of fermionic action for spin down
            (logdetGdn′, sgndetGdn′, δGdn′, δθdn′) = fermionic_action_derivative!(
                dSdx, Gdn′, logdetGdn′, sgndetGdn′, δG′, δθ,
                electron_phonon_parameters,
                fermion_greens_calculator_dn_alt,
                Bdn
            )

            # record max numerical error
            δG′ = max(δG, δGup′, δGdn′)
            δθ′ = max(δθ, δθup′, δθdn′)

        # if failed to calculate derivative of fermionic action
        catch

            # record that numerically instability was encountered
            numerically_stable = false

            # terminate the HMC trajectory
            break
        end

        # detect numerical instability if occurred
        if !isfinite(δG′) || !isfinite(logdetGup) || !isfinite(logdetGdn) || δG′ > δG_reject

            # record that numerically instability was encountered
            numerically_stable = false

            # terminate the HMC trajectory
            break
        end

        # calculate the anharmonic contribution to the action derivative
        eval_derivative_anharmonic_action!(dSdx, x, Δτ, phonon_parameters)

        # calculate the dispersive contribution to the action derivative
        eval_derivative_dispersive_action!(dSdx, x, Δτ, dispersion_parameters, phonon_parameters)

        # calculate the holstein contribution to the derivative of the bosonic action
        eval_derivative_holstein_action!(dSdx, x, Δτ, holstein_parameters, phonon_parameters)

        # update momentum
        @. p = p - Δt * dSdx

        # evolve momentum and phonon fields according to bosonic action and update the
        # fermion path integrals to reflect the change in the phonon fields
        update!(fermion_path_integral_up, electron_phonon_parameters, x, -1)
        update!(fermion_path_integral_dn, electron_phonon_parameters, x, -1)
        Δt′ = (t==Nt) ? Δt/2 : Δt
        evolve_qho_action!(x, p, Δt′, hmc_updater)
        recenter!(x)
        update!(fermion_path_integral_up, electron_phonon_parameters, x, +1)
        update!(fermion_path_integral_dn, electron_phonon_parameters, x, +1)
    end

    # update the spin up and spin down propagators to reflect current phonon configuration
    calculate_propagators!(
        Bup, fermion_path_integral_up,
        calculate_exp_K = calculate_exp_K,
        calculate_exp_V = calculate_exp_V
    )
    calculate_propagators!(
        Bdn, fermion_path_integral_dn,
        calculate_exp_K = calculate_exp_K,
        calculate_exp_V = calculate_exp_V
    )

    # update the Green's function to reflect the new phonon configuration
    logdetGup′, sgndetGup′ = calculate_equaltime_greens!(Gup′, fermion_greens_calculator_up_alt, Bup)
    logdetGdn′, sgndetGdn′ = calculate_equaltime_greens!(Gdn′, fermion_greens_calculator_dn_alt, Bdn)

    # if the simulation remained numerical stable
    if numerically_stable

        # calculate final kinetic energy
        K′ = kinetic_energy(p, hmc_updater, rng, initialize_momentum = false)

        # calculate final bosonic action
        Sb′ = bosonic_action(electron_phonon_parameters)

        # calculate final fermionic action
        Sf′ = logdetGup′ + logdetGdn′

        # record final total action
        S′ = Sb′ + Sf′

        # calculate the initial total energy
        H′ = S′ + K′

        # calculate the change in energy
        ΔH = H′ - H

        # calculate the acceptance probability
        P_accept = min(1.0, exp(-ΔH))

    # if update went numerically unstable
    else

        # reject the proposed update
        P_accept = zero(E)
    end

    # determine if update accepted
    accepted = rand(rng) < P_accept

    # if update was accepted
    if accepted

        # record final green function matrices
        copyto!(Gup, Gup′)
        copyto!(Gdn, Gdn′)

        # record final green function determinant
        logdetGup = logdetGup′
        sgndetGup = sgndetGup′
        logdetGdn = logdetGdn′
        sgndetGdn = sgndetGdn′

        # record the final state of the fermion greens calculator
        copyto!(fermion_greens_calculator_up, fermion_greens_calculator_up_alt)
        copyto!(fermion_greens_calculator_dn, fermion_greens_calculator_dn_alt)

        # record numerical error associated up hmc update
        δG = max(δG, δG′)
        δθ = max(δθ, δθ′)

        # update stabilization frequency if required
        if update_stabilization_frequency
            (updated, logdetGup, sgndetGup, logdetGdn, sgndetGdn, δG, δθ) = update_stabalization_frequency!(
                Gup, logdetGup, sgndetGup,
                Gdn, logdetGdn, sgndetGdn,
                fermion_greens_calculator_up = fermion_greens_calculator_up,
                fermion_greens_calculator_dn = fermion_greens_calculator_dn,
                Bup = Bup, Bdn = Bdn, δG = δG, δθ = δθ, δG_max = δG_max
            )
        end

    # if update is rejected
    else

        # update fermion path integrals to reflect initial phonon configuration
        update!(fermion_path_integral_up, fermion_path_integral_dn, electron_phonon_parameters, x_init, x)

        # revert to initial phonon configuration
        copyto!(electron_phonon_parameters.x, x_init)

        # update the spin up and spin down propagators to reflect initial phonon configuration
        calculate_propagators!(
            Bup, fermion_path_integral_up,
            calculate_exp_K = calculate_exp_K,
            calculate_exp_V = calculate_exp_V
        )
        calculate_propagators!(
            Bdn, fermion_path_integral_dn,
            calculate_exp_K = calculate_exp_K,
            calculate_exp_V = calculate_exp_V
        )
    end

    return (accepted, logdetGup, sgndetGup, logdetGdn, sgndetGdn, δG, δθ)
end

@doc raw"""
    hmc_update!(
        G::Matrix{T}, logdetG::E, sgndetG::T,
        electron_phonon_parameters::ElectronPhononParameters{T,E},
        hmc_updater::EFAHMCUpdater{T,E};
        fermion_path_integral::FermionPathIntegral{T,E},
        fermion_greens_calculator::FermionGreensCalculator{T,E},
        fermion_greens_calculator_alt::FermionGreensCalculator{T,E},
        B::Vector{P},
        δG_max::E, δG::E, δθ::E, rng::AbstractRNG,
        update_stabilization_frequency::Bool = true,
        δG_reject::E = 1e-2,
        recenter!::Function = identity,
        Nt::Int = hmc_updater.Nt,
        Δt::E = hmc_updater.Δt,
        δ::E = hmc_updater.δ
    ) where {T, E, P<:AbstractPropagator{T,E}}

Perform EFA-HMC update to the phonon degrees of freedom.
This method returns `(accepted, logdetG, sgndetG, δG, δθ)`, where `accepted`
is a boolean field indicating whether the proposed HMC update was accepted or rejected.
"""
function hmc_update!(
    G::Matrix{T}, logdetG::E, sgndetG::T,
    electron_phonon_parameters::ElectronPhononParameters{T,E},
    hmc_updater::EFAHMCUpdater{T,E};
    fermion_path_integral::FermionPathIntegral{T,E},
    fermion_greens_calculator::FermionGreensCalculator{T,E},
    fermion_greens_calculator_alt::FermionGreensCalculator{T,E},
    B::Vector{P},
    δG_max::E, δG::E, δθ::E, rng::AbstractRNG,
    update_stabilization_frequency::Bool = true,
    δG_reject::E = 1e-2,
    recenter!::Function = identity,
    Nt::Int = hmc_updater.Nt,
    Δt::E = hmc_updater.Δt,
    δ::E = hmc_updater.δ
) where {T, E, P<:AbstractPropagator{T,E}}

    (; m, p, dSdx) = hmc_updater
    G′ = hmc_updater.Gup′

    Δτ = electron_phonon_parameters.Δτ::E
    holstein_parameters = electron_phonon_parameters.holstein_parameters::HolsteinParameters{E}
    ssh_parameters = electron_phonon_parameters.ssh_parameters::SSHParameters{T}
    phonon_parameters = electron_phonon_parameters.phonon_parameters::PhononParameters{E}
    dispersion_parameters = electron_phonon_parameters.dispersion_parameters::DispersionParameters{E}

    # add a bit of noise to the time-step
    Δt = Δt * (1.0 + (2*rand(rng)-1)*δ)
    
    # whether the exponentiated on-site energy matrix needs to be updated with the phonon field,
    # true if there is a non-zero number of holstein couplings Nholstein
    calculate_exp_V = (holstein_parameters.Nholstein > 0)

    # whether the exponentiated hopping matrix needs to be updated with the phonon field,
    # true if there is a non-zero number of ssh couplings Nssh
    calculate_exp_K = (ssh_parameters.Nssh > 0)

    # flag to indicate numerical stability
    numerically_stable = true

    # record initial phonon configuration
    x = electron_phonon_parameters.x
    x_init = hmc_updater.x
    copyto!(x_init, x)

    # intialize the alternate fermion greens calculators
    copyto!(fermion_greens_calculator_alt, fermion_greens_calculator)

    # initialize fermion green's function matrices and their determinants determinants
    copyto!(G′, G)
    logdetG′ = logdetG
    sgndetG′ = sgndetG

    # initialize momentum and calculate initial kinetic energy
    K = kinetic_energy(p, hmc_updater, rng, initialize_momentum = true)

    # calculate initial bosonic action
    Sb = bosonic_action(electron_phonon_parameters)

    # calculate initial fermionic action
    Sf = 2*logdetG

    # record initial total action
    S = Sb + Sf

    # calculate the initial total energy
    H = S + K

    # initialize numerical error
    δG′ = δG
    δθ′ = δθ

    # evolve momentum and phonon fields according to bosonic action and update the
    # fermion path integrals to reflect the change in the phonon fields
    update!(fermion_path_integral, electron_phonon_parameters, x, -1)
    evolve_qho_action!(x, p, Δt/2, hmc_updater)
    recenter!(x)
    update!(fermion_path_integral, electron_phonon_parameters, x, +1)

    # iterate over HMC time-steps
    for t in 1:Nt

        # intialize derivative of action to zero
        fill!(dSdx, 0)

        # update the propagators to reflect current phonon configuration
        calculate_propagators!(
            B, fermion_path_integral,
            calculate_exp_K = calculate_exp_K,
            calculate_exp_V = calculate_exp_V
        )

        # attempt to calculate the derivative of the fermionic action
        try

            # update the Green's function to reflect the new phonon configuration
            logdetG′, sgndetG′ = calculate_equaltime_greens!(G′, fermion_greens_calculator_alt, B)

            # calculate derivative of fermionic action for spin up
            (logdetG′, sgndetG′, δG″, δθ″) = fermionic_action_derivative!(
                dSdx, G′, logdetG′, sgndetG′, δG′, δθ,
                electron_phonon_parameters,
                fermion_greens_calculator_alt, B
            )

            # record max numerical error
            δG′ = max(δG, δG″)
            δθ′ = max(δθ, δθ″)
            
        # if failed to calculate fermionic deterimant
        catch

            # record that numerically instability was encountered
            numerically_stable = false

            # terminate the HMC trajectory
            break
        end

        # detect numerical instability if occurred
        if !isfinite(δG′) || !isfinite(logdetG) || δG′ > δG_reject

            # record that numerically instability was encountered
            numerically_stable = false

            # terminate the HMC trajectory
            break
        end

        # account for both spin species with the derivative
        @. dSdx = 2 * dSdx

        # calculate the anharmonic contribution to the action derivative
        eval_derivative_anharmonic_action!(dSdx, x, Δτ, phonon_parameters)

        # calculate the dispersive contribution to the action derivative
        eval_derivative_dispersive_action!(dSdx, x, Δτ, dispersion_parameters, phonon_parameters)

        # calculate the holstein contribution to the derivative of the bosonic action
        eval_derivative_holstein_action!(dSdx, x, Δτ, holstein_parameters, phonon_parameters)

        # update momentum
        @. p = p - Δt * dSdx

        # evolve momentum and phonon fields according to bosonic action and update the
        # fermion path integrals to reflect the change in the phonon fields
        update!(fermion_path_integral, electron_phonon_parameters, x, -1)
        Δt′ = (t==Nt) ? Δt/2 : Δt
        evolve_qho_action!(x, p, Δt′, hmc_updater)
        recenter!(x)
        update!(fermion_path_integral, electron_phonon_parameters, x, +1)
    end

    # update the spin up and spin down propagators to reflect current phonon configuration
    calculate_propagators!(
        B, fermion_path_integral,
        calculate_exp_K = calculate_exp_K,
        calculate_exp_V = calculate_exp_V
    )

    # update the Green's function to reflect the new phonon configuration
    logdetG′, sgndetG′ = calculate_equaltime_greens!(G′, fermion_greens_calculator_alt, B)

    # if the simulation remained numerical stable
    if numerically_stable

        # calculate final kinetic energy
        K′ = kinetic_energy(p, hmc_updater, rng, initialize_momentum = false)

        # calculate final bosonic action
        Sb′ = bosonic_action(electron_phonon_parameters)

        # calculate final fermionic action
        Sf′ = 2*logdetG′

        # record final total action
        S′ = Sb′ + Sf′

        # calculate the initial total energy
        H′ = S′ + K′

        # calculate the change in energy
        ΔH = H′ - H

        # calculate the acceptance probability
        P_accept = min(1.0, exp(-ΔH))

    # if update went numerically unstable
    else

        # reject the proposed update
        P_accept = zero(E)
    end

    # determine if update accepted
    accepted = rand(rng) < P_accept

    # if update was accepted
    if accepted

        # record final green function matrices
        copyto!(G, G′)

        # record final green function determinant
        logdetG = logdetG′
        sgndetG = sgndetG′

        # record the final state of the fermion greens calculator
        copyto!(fermion_greens_calculator, fermion_greens_calculator_alt)

        # record numerical error associated up hmc update
        δG = max(δG, δG′)
        δθ = max(δθ, δθ′)

        # update stabilization frequency if required
        if update_stabilization_frequency
            (updated, logdetG, sgndetG, δG, δθ) = update_stabalization_frequency!(
                G, logdetG, sgndetG,
                fermion_greens_calculator = fermion_greens_calculator,
                B = B, δG = δG, δθ = δθ, δG_max = δG_max
            )
        end

    # if update is rejected
    else

        # update fermion path integrals to reflect initial phonon configuration
        update!(fermion_path_integral, electron_phonon_parameters, x_init, x)

        # revert to initial phonon configuration
        copyto!(x, x_init)

        # update the spin up and spin down propagators to reflect initial phonon configuration
        calculate_propagators!(
            B, fermion_path_integral,
            calculate_exp_K = calculate_exp_K,
            calculate_exp_V = calculate_exp_V
        )
    end

    return (accepted, logdetG, sgndetG, δG, δθ)
end


# analytically evolve quantum harmonic oscillator action
function evolve_qho_action!(
    x::Matrix{E}, p::Matrix{E}, Δt::E,
    hmc_updater::EFAHMCUpdater{T, E, PFFT, PIFFT}
) where {T<:Number, E<:AbstractFloat, PFFT, PIFFT}

    (; m, ω, x̃, p̃, u, pfft, pifft) = hmc_updater

    # length of imaginary time axis
    Lτ = size(x,2)

    # fourier transform phonon fields from imaginary time to fourier space
    @. u = x / sqrt(Lτ)
    mul!(x̃, pfft, u)

    # fourier transform momentum from imaginary time to fourier space
    @. u = p / sqrt(Lτ)
    mul!(p̃, pfft, u)

    # iterate over fourier modes
    @simd for n in axes(ω,2)
        # iterate over phonon modes
        for i in axes(ω,1)
            # get relevant frequency
            ωₙ = ω[i,n]
            # get the relevant mass
            mᵢ = m[i,n]
            # make sure mass if finite
            if isfinite(mᵢ)
<<<<<<< HEAD
                # get initial position and momentum values
=======
                # get initial position and momentum
>>>>>>> 0a9a1b22
                x̃′ = x̃[i,n]
                p̃′ = p̃[i,n]
                # if finite frequency
                if ωₙ > 1e-10
<<<<<<< HEAD
                    # update position
                    x̃[i,n] = x̃′*cos(ωₙ*Δt) + p̃′/(ωₙ*mᵢ) * sin(ωₙ*Δt)
                # if frequency is zero or very close to zero
                else
                    # perform integration of position using taylor expansion of above expression
                    x̃[i,n] = x̃[i,n] + (Δt - Δt^3*ωₙ^2/6 + Δt^5*ωₙ^4/120) * p̃[i,n]/mᵢ      
                end
                # udpate momentum
=======
                    # update position analytically
                    x̃[i,n] = x̃′*cos(ωₙ*Δt) + p̃′/(ωₙ*mᵢ) * sin(ωₙ*Δt)
                # if frequency is very near zero
                elseif abs(ωₙ) ≤ 1e-10
                    # update position numerically using taylor expansion of analytic expression
                    x̃[i,n] = x̃′ + (Δt - Δt^3*ωₙ^2/6 + Δt^5*ωₙ^4/120) * p̃[i,n]/mᵢ
                end
                # update momentum
>>>>>>> 0a9a1b22
                p̃[i,n] = p̃′*cos(ωₙ*Δt) - x̃′*(ωₙ*mᵢ) * sin(ωₙ*Δt)
            end
        end
    end

    # fourier transform phonon fields from fourier space to imaginary time
    mul!(u, pifft, x̃)
    @. x = real(u) * sqrt(Lτ)

    # fourier transform momentum from fourier space to imaginary time
    mul!(u, pifft, p̃)
    @. p = real(u) * sqrt(Lτ)

    return nothing
end

# calculate kinetic energy
function kinetic_energy(
    p::Matrix{E},
    hmc_updater::EFAHMCUpdater{T, E, PFFT, PIFFT},
    rng::AbstractRNG;
    initialize_momentum::Bool = false
) where {T<:Number, E<:AbstractFloat, PFFT, PIFFT}

    (; m, p̃, reg, pfft, pifft, u) = hmc_updater

    # length of imaginary time axis
    Lτ = size(p, 2)

    # if initializing momentum
    if initialize_momentum

        # sample random normal number
        randn!(rng, p)
    end

    # initialize kinetic energy to zero
    K = zero(E)

    # if regularization is infinte
    if isinf(reg)

        # if initializing momentum
        if initialize_momentum
            # iterate over momentum
            for i in eachindex(p)
                # initialize momentum
                p[i] = isinf(m[i]) ? 0.0 : sqrt(m[i]) * p[i]
            end
        end

        # iterate over each momentum
        for i in eachindex(p)
            # calculate contribution to kinetic energy
            K += isinf(m[i]) ? 0.0 : abs2(p[i])/(2*m[i])
        end

    # if finite regularization
    else

        # fourier transform momentum from imaginary time to fourier space
        @. u = p / sqrt(Lτ)
        mul!(p̃, pfft, u)

        # if initializing momentum
        if initialize_momentum
            # iterate over momentum
            for i in eachindex(p)
                # initialize momentum
                p̃[i] = isinf(m[i]) ? 0.0 : sqrt(m[i]) * p̃[i]
            end
        end

        # iterate over each momentum
        for i in eachindex(p)
            # calculate contribution to kinetic energy
            K += isinf(m[i]) ? 0.0 : abs2(p̃[i])/(2*m[i])
        end

        # fourier transform momentum from fourier space to imaginary time
        if initialize_momentum
            mul!(u, pifft, p̃)
            @. p = real(u) * sqrt(Lτ)
        end
    end

    return K
end<|MERGE_RESOLUTION|>--- conflicted
+++ resolved
@@ -745,25 +745,11 @@
             mᵢ = m[i,n]
             # make sure mass if finite
             if isfinite(mᵢ)
-<<<<<<< HEAD
-                # get initial position and momentum values
-=======
                 # get initial position and momentum
->>>>>>> 0a9a1b22
                 x̃′ = x̃[i,n]
                 p̃′ = p̃[i,n]
                 # if finite frequency
                 if ωₙ > 1e-10
-<<<<<<< HEAD
-                    # update position
-                    x̃[i,n] = x̃′*cos(ωₙ*Δt) + p̃′/(ωₙ*mᵢ) * sin(ωₙ*Δt)
-                # if frequency is zero or very close to zero
-                else
-                    # perform integration of position using taylor expansion of above expression
-                    x̃[i,n] = x̃[i,n] + (Δt - Δt^3*ωₙ^2/6 + Δt^5*ωₙ^4/120) * p̃[i,n]/mᵢ      
-                end
-                # udpate momentum
-=======
                     # update position analytically
                     x̃[i,n] = x̃′*cos(ωₙ*Δt) + p̃′/(ωₙ*mᵢ) * sin(ωₙ*Δt)
                 # if frequency is very near zero
@@ -772,7 +758,6 @@
                     x̃[i,n] = x̃′ + (Δt - Δt^3*ωₙ^2/6 + Δt^5*ωₙ^4/120) * p̃[i,n]/mᵢ
                 end
                 # update momentum
->>>>>>> 0a9a1b22
                 p̃[i,n] = p̃′*cos(ωₙ*Δt) - x̃′*(ωₙ*mᵢ) * sin(ωₙ*Δt)
             end
         end
