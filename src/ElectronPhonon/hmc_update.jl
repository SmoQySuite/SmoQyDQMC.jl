--- conflicted
+++ resolved
@@ -201,11 +201,7 @@
         eval_derivative_holstein_action!(dSdx, x, Δτ, holstein_parameters_dn, phonon_parameters)
 
         # if numerical error too large or nan occurs
-<<<<<<< HEAD
-        if δG′ > δG_reject || !isfinite(δG′) || !isfinite(logdetGup′) || !isfinite(logdetGdn′)
-=======
         if !isfinite(δG′) || !isfinite(logdetGup) || !isfinite(logdetGdn) || δG′ > δG_reject
->>>>>>> cb04eddd
 
             # record that numerically instability was encountered
             numerically_stable = false
