--- conflicted
+++ resolved
@@ -29,19 +29,7 @@
     L = lattice.L
 
     # initialize global measurements
-<<<<<<< HEAD
-    global_measurements = Dict{String, Complex{T}}(
-        "density" => zero(Complex{T}), # average total density ⟨n⟩
-        "double_occ" => zero(Complex{T}),
-        "Nsqrd" => zero(Complex{T}), # total particle number square ⟨N²⟩
-        "sgndetGup" => zero(Complex{T}), # sign(det(Gup))
-        "sgndetGdn" => zero(Complex{T}), # sign(det(Gdn))
-        "sgndetG" => zero(Complex{T}), # sign(det(G)) = [sign(det(Gup)) + sign(det(Gdn))]/2
-        "sgn" => zero(Complex{T}), # sign(det(Gup))⋅sign(det(Gdn))
-    )
-=======
     global_measurements = Dict{String, Complex{T}}(k => zero(Complex{T}) for k in GLOBAL_MEASUREMENTS)
->>>>>>> cb04eddd
 
     # initialize local measurement
     local_measurements = Dict{String, Vector{Complex{T}}}(
