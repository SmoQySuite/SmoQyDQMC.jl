module SmoQyDQMC

# import external dependencies
using LinearAlgebra
using FFTW
using Random
using Statistics
using Printf
using StaticArrays
using OffsetArrays
using JLD2
using FastLapackInterface
using Reexport
using PkgVersion
using TOML
using Glob
using MPI

# packages for numerically solving for c in
# the continuous hubbard-stratonovich transformation
using QuadGK, Roots

# import "our" packages
using MuTuner
using Checkerboard
using LatticeUtilities
using JDQMCFramework
using JDQMCMeasurements
using StableLinearAlgebra

# import methods from to overload
import LinearAlgebra: mul!, lmul!, rmul!

# importing routines for multiplying a dense matrix by a diagonal matrix that
# is represented by a vector
import StableLinearAlgebra: mul_D!, lmul_D!, rmul_D!, div_D!, ldiv_D!, rdiv_D!

# get and set package version number as global constant
const SMOQYDQMC_VERSION = PkgVersion.@Version 0

# re-export external package/modules as sub-modules
@reexport import LatticeUtilities
@reexport import MuTuner
@reexport import Checkerboard
@reexport import JDQMCFramework
@reexport import JDQMCMeasurements

###########################################
## GENERAL DQMC SIMULATION INFASTRUCTURE ##
###########################################

# useful functions to called elsewhere in the code
include("utilities.jl")

# function to update the frequency of numerical stabilization
include("update_stabilization_frequency.jl")
export update_stabalization_frequency!

# define SimulationInfo struct for tracking things like simulation ID, process ID,
# and data folder location
include("SimulationInfo.jl")
export SimulationInfo, save_simulation_info, initialize_datafolder

# defines all aspects of model geometry appearing in model, including the UnitCell,
# Lattice, and a list of Bond defintions as defined in the LatticeUtilities package
include("ModelGeometry.jl")
export ModelGeometry, add_bond!, get_bond_id

# Deals with defining the non-interacting tight-binding Hamiltonian that appears in the model
include("TightBinding.jl")
export TightBindingModel, TightBindingParameters

# Exports the FermionPathIntegral type that describes the hopping matrices K and on-site energy
# matrices V for each imaginary time slice l
include("FermionPathIntegral.jl")
export FermionPathIntegral, initialize_propagators, calculate_propagators!, calculate_propagator!

# method for updating chemical potential using MuTuner
include("update_chemical_potential.jl")
export update_chemical_potential!, save_density_tuning_profile

###################
## HUBBARD MODEL ##
###################

# Define HubbardModel
include("Hubbard/HubbardModel.jl")
export AbstractHubbardHS, HubbardModel, HubbardParameters, initialize!

# Implement Ising Hubbard-Statonovich (HS) decoupling of Hubbard interaction, and various methods for update the IS HS fields
include("Hubbard/HubbardIsingHS.jl")
export HubbardIsingHSParameters, local_updates!

# Implement Continuous Hubbard-Stratonovich (HS) decoupling of Hubbard interaction.
include("Hubbard/HubbardContinuousHS.jl")
export HubbardContinuousHSParameters

# Implement Gaussian Hubbard-Stratonovich (HS) decoupling of Hubbard interaction.
include("Hubbard/HubbardGaussianHS.jl")
export HubbardGaussianHSParameters

# evaluate the derivative of the action with respect to continuous HS fields
include("Hubbard/hubbard_action_derivative.jl")

# implement low pass filter mass matrix
include("Hubbard/LowPassFilter.jl")
export LowPassFilter, apply_filter!

# implement HMC update for continuous HS fields
include("Hubbard/hubbard_hmc_update.jl")
export hmc_update!, lmc_update!

# impelemnt reflection updates for HS fields
include("Hubbard/hubbard_reflection_update.jl")
export reflection_udpate!

# implement swap update for HS fields
include("Hubbard/hubbard_swap_update.jl")
export swap_update!

###########################
## ELECTRON-PHONON MODEL ##
###########################

# Define electron-phonon model agnostic to lattice size
include("ElectronPhonon/ElectronPhononModel.jl")
export ElectronPhononModel, PhononMode, HolsteinCoupling, SSHCoupling, PhononDispersion
export add_phonon_mode!, add_holstein_coupling!, add_ssh_coupling!, add_phonon_dispersion!

# Define various electron-phonon parameter i.e. given a electron-phonon model,
# define all the parameters in the model given a specific finite lattice size
include("ElectronPhonon/PhononParameters.jl")
include("ElectronPhonon/HolsteinParameters.jl")
include("ElectronPhonon/SSHParameters.jl")
include("ElectronPhonon/DispersionParameters.jl")
include("ElectronPhonon/ElectronPhononParameters.jl")
export ElectronPhononParameters, update!

# methods for evaluating the bosonic action Sb and its derivative with respect to phonon fields ∂Sb/∂x
include("ElectronPhonon/bosonic_action.jl")

# methods for evaluating the derivative of the fermionic action with respect to phonon fields ∂Sf/∂x
include("ElectronPhonon/fermionic_action_derivative.jl")

# implements fourier mass matrix to use in HMC/Langevin updates, which gives us fourier acceleration
include("ElectronPhonon/FourierMassMatrix.jl")

# low-level (private) hybrid/hamiltonian monte carlo (HMC) update method
include("ElectronPhonon/hmc_update.jl")

# defines HMC udpater struct and public API for perform HMC updates to phonon fields
include("ElectronPhonon/HMCUpdater.jl")
export HMCUpdater

<<<<<<< HEAD
# defines LMC (langevin Monte Carlo) updater struct and public API for performing LMC updates to phonon fields
include("ElectronPhonon/LMCUpdater.jl")
export LMCUpdater
=======
# defines Exact Fourier Acceleration HMC update method
include("ElectronPhonon/EFAHMCUpdater.jl")
export EFAHMCUpdater
>>>>>>> cb04eddd

# impelment reflection and swap updates for phonon fields
include("ElectronPhonon/reflection_update.jl")
include("ElectronPhonon/swap_update.jl")
export reflection_update!, swap_update!

##########################################
## MEASUREMENTS, DATA ANALYSIS & OUTPUT ##
##########################################

# method to write model summary/definition to TOML file
include("model_summary.jl")
export model_summary

# implement tight-bding Hamiltonian measurements
include("tight_binding_measurements.jl")
export measure_onsite_energy, measure_hopping_energy, measure_bare_hopping_energy
export measure_hopping_amplitude, measure_hopping_inversion, measure_hopping_inversion_avg

# relevant hubbard specific measurements
include("Hubbard/hubbard_model_measurements.jl")
export measure_hubbard_energy

# measurements associated with bare phonon modes
include("ElectronPhonon/phonon_measurements.jl")
export measure_phonon_kinetic_energy, measure_phonon_potential_energy, measure_phonon_position_moment

# measurements for holstein interaction
include("ElectronPhonon/holstein_measurements.jl")
export measure_holstein_energy

# measurements for ssh interaction
include("ElectronPhonon/ssh_measurements.jl")
export measure_ssh_energy, measure_ssh_sgn_switch

# measurements for phonon dispersion
include("ElectronPhonon/dispersion_measurements.jl")
export measure_dispersion_energy

# defines dictionaries as global variables that contain the names of all
# local measurements and correlation measurements that can be made, and the
# type ID type they are reported in terms of
include("Measurements/measurement_names.jl")
export GLOBAL_MEASUREMENTS
export LOCAL_MEASUREMENTS
export CORRELATION_FUNCTIONS

# Define CorrelationContainer struct to store correlation measurements in.
include("Measurements/CorrelationContainer.jl")

# initialize measurement container
include("Measurements/initialize_measurements.jl")
export initialize_measurement_container
export initialize_measurements!
export initialize_correlation_measurement!, initialize_correlation_measurements!
export initialize_measurement_directories

# make measurements
include("Measurements/make_measurements.jl")
export make_measurements!

# write measurements to file.
# additionally, the two following things are done here:
# 1. fourier transform position space correlation to momentum space
# 2. perform integration over imaginary time of correlation function to calculate susceptibilies
include("Measurements/write_measurements.jl")
export write_measurements!

# process measurements at end of the simulation to get final averages and error bars for all measurements
include("Measurements/process_measurements_utils.jl")
include("Measurements/process_global_measurements.jl")
export process_global_measurements
include("Measurements/process_local_measurements.jl")
export process_local_measurements
include("Measurements/process_correlation_measurements.jl")
include("Measurements/process_correlation_measurements_mpi.jl")
export process_correlation_measurement, process_correlation_measurements
include("Measurements/process_measurements.jl")
export process_measurements

# process composite correlation measurements i.e. calculate functions of correlation functions
include("Measurements/process_composite_correlation.jl")
export composite_correlation_stat

# tools for converted binned data, that is saved as *.jld2 binary files, to single csv file
include("Measurements/binned_data_to_csv.jl")
export global_measurement_bins_to_csv, local_measurement_bins_to_csv, correlation_bins_to_csv

############################
## PACKAGE INITIALIZATION ##
############################

# set number of threads for FFTW and BLAS to 1.
# we assume for now the default OpenBLAS that ships with Julia is used.
# this behavior will in general need to be changed if we want to use other BLAS/LAPACK libraries.
function __init__()

    BLAS.set_num_threads(1)
    FFTW.set_num_threads(1)
    return nothing
end

end<|MERGE_RESOLUTION|>--- conflicted
+++ resolved
@@ -152,15 +152,9 @@
 include("ElectronPhonon/HMCUpdater.jl")
 export HMCUpdater
 
-<<<<<<< HEAD
-# defines LMC (langevin Monte Carlo) updater struct and public API for performing LMC updates to phonon fields
-include("ElectronPhonon/LMCUpdater.jl")
-export LMCUpdater
-=======
 # defines Exact Fourier Acceleration HMC update method
 include("ElectronPhonon/EFAHMCUpdater.jl")
 export EFAHMCUpdater
->>>>>>> cb04eddd
 
 # impelment reflection and swap updates for phonon fields
 include("ElectronPhonon/reflection_update.jl")
