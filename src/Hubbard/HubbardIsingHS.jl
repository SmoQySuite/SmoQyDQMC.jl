--- conflicted
+++ resolved
@@ -139,18 +139,6 @@
 
 
 @doc raw"""
-<<<<<<< HEAD
-    local_updates!(Gup::Matrix{T}, logdetGup::E, sgndetGup::T,
-                   Gdn::Matrix{T}, logdetGdn::E, sgndetGdn::T,
-                   hubbard_ising_parameters::HubbardIsingHSParameters{E,F};
-                   fermion_path_integral_up::FermionPathIntegral{T,E},
-                   fermion_path_integral_dn::FermionPathIntegral{T,E},
-                   fermion_greens_calculator_up::FermionGreensCalculator{T,E},
-                   fermion_greens_calculator_dn::FermionGreensCalculator{T,E},
-                   Bup::Vector{P}, Bdn::Vector{P},
-                   δG_max::E, δG::E, δθ::E,  rng::AbstractRNG,
-                   update_stabilization_frequency::Bool=true) where {T<:Number, E<:AbstractFloat, P<:AbstractPropagator{T,E}}
-=======
     local_updates!(
         Gup::Matrix{T}, logdetGup::E, sgndetGup::T,
         Gdn::Matrix{T}, logdetGdn::E, sgndetGdn::T,
@@ -164,7 +152,6 @@
         δG_max::E = 1e-5,
         update_stabilization_frequency::Bool = true
     ) where {T<:Number, E<:AbstractFloat, P<:AbstractPropagator{T,E}}
->>>>>>> 82ccd563
 
 Sweep through every imaginary time slice and orbital in the lattice, peforming local updates to every
 Ising Hubbard-Stratonovich (HS) field.
@@ -195,18 +182,6 @@
 - `rng::AbstractRNG`: Random number generator used in method instead of global random number generator, important for reproducibility.
 - `update_stabilization_frequency::Bool=true`: If true, allows the stabilization frequency `n_stab` to be dynamically adjusted.
 """
-<<<<<<< HEAD
-function local_updates!(Gup::Matrix{T}, logdetGup::E, sgndetGup::T,
-                        Gdn::Matrix{T}, logdetGdn::E, sgndetGdn::T,
-                        hubbard_ising_parameters::HubbardIsingHSParameters{E,F};
-                        fermion_path_integral_up::FermionPathIntegral{T,E},
-                        fermion_path_integral_dn::FermionPathIntegral{T,E},
-                        fermion_greens_calculator_up::FermionGreensCalculator{T,E},
-                        fermion_greens_calculator_dn::FermionGreensCalculator{T,E},
-                        Bup::Vector{P}, Bdn::Vector{P},
-                        δG_max::E, δG::E, δθ::E,  rng::AbstractRNG,
-                        update_stabilization_frequency::Bool=true) where {T<:Number, E<:AbstractFloat, F<:Int, P<:AbstractPropagator{T,E}}
-=======
 function local_updates!(
     Gup::Matrix{T}, logdetGup::E, sgndetGup::T,
     Gdn::Matrix{T}, logdetGdn::E, sgndetGdn::T,
@@ -220,7 +195,6 @@
     δG_max::E = 1e-5,
     update_stabilization_frequency::Bool = true
 ) where {T<:Number, E<:AbstractFloat, P<:AbstractPropagator{T,E}}
->>>>>>> 82ccd563
 
     Δτ          = hubbard_ising_parameters.Δτ::E
     U           = hubbard_ising_parameters.U::Vector{E}
@@ -349,14 +323,6 @@
 
 
 @doc raw"""
-<<<<<<< HEAD
-    local_updates!(G::Matrix{T}, logdetG::E, sgndetG::T,
-                   hubbard_ising_parameters::HubbardIsingHSParameters{E,F};
-                   fermion_path_integral::FermionPathIntegral{T,E},
-                   fermion_greens_calculator::FermionGreensCalculator{T,E},
-                   B::Vector{P}, δG_max::E, δG::E, δθ::E, rng::AbstractRNG,
-                   update_stabilization_frequency::Bool=true) where {T<:Number, E<:AbstractFloat, F<:Int, P<:AbstractPropagator{T,E}}
-=======
     local_updates!(
         G::Matrix{T}, logdetG::E, sgndetG::T,
         hubbard_ising_parameters::HubbardIsingHSParameters{E};
@@ -366,7 +332,6 @@
         δG_max::E = 1e-5,
         update_stabilization_frequency::Bool = true
     ) where {T<:Number, E<:AbstractFloat, P<:AbstractPropagator{T,E}}
->>>>>>> 82ccd563
 
 Sweep through every imaginary time slice and orbital in the lattice, performing local updates to every
 Ising Hubbard-Stratonovich (HS) field, assuming strictly attractive Hubbard interactions and perfect spin symmetry.
@@ -391,14 +356,6 @@
 - `rng::AbstractRNG`: Random number generator used in method instead of global random number generator, important for reproducibility.
 - `update_stabilization_frequency::Bool=true`:  If true, allows the stabilization frequency `n_stab` to be dynamically adjusted.
 """
-<<<<<<< HEAD
-function local_updates!(G::Matrix{T}, logdetG::E, sgndetG::T,
-                        hubbard_ising_parameters::HubbardIsingHSParameters{E,F};
-                        fermion_path_integral::FermionPathIntegral{T,E},
-                        fermion_greens_calculator::FermionGreensCalculator{T,E},
-                        B::Vector{P}, δG_max::E, δG::E, δθ::E, rng::AbstractRNG,
-                        update_stabilization_frequency::Bool=true) where {T<:Number, E<:AbstractFloat, F<:Int, P<:AbstractPropagator{T,E}}
-=======
 function local_updates!(
     G::Matrix{T}, logdetG::E, sgndetG::T,
     hubbard_ising_parameters::HubbardIsingHSParameters{E};
@@ -408,7 +365,6 @@
     δG_max::E = 1e-5,
     update_stabilization_frequency::Bool = true
 ) where {T<:Number, E<:AbstractFloat, P<:AbstractPropagator{T,E}}
->>>>>>> 82ccd563
 
     (; update_perm, U, α, sites, s, Δτ) = hubbard_ising_parameters
     (; u, v) = fermion_path_integral
