@doc raw"""
    HubbardIsingHSParameters{T<:AbstractFloat, F<:Int} <: AbstractHubbardHS{F}

Parameters associated with decoupling the Hubbard interaction using the standard Ising
Hubbard-Stratonovich (HS) transformation.

# Fields

- `β::T`: Inverse temperature.
- `Δτ::T`: Discretization in imaginary time.
- `Lτ::Int`: Length of imaginary time axis.
- `N::Int`: Number of orbitals in the lattice.
- `U::Vector{T}`: Each hubbard interaction.
- `α::Vector{T}`: The constant given by ``\cosh(\alpha_i) = e^{\Delta\tau \vert U_i \vert/2}.``
- `sites::Vector{Int}`: Site index associated with each finite Hubbard `U` interaction.
- `s::Matrix{Int}`: Ising Hubbard-Stratonovich fields.
- `update_perm::Vector{Int}`: Order in which to iterate over HS fields in time slice when performing local updates.
"""
struct HubbardIsingHSParameters{T<:AbstractFloat, F<:Int} <: AbstractHubbardHS{F}

    # inverse temperature
    β::T

    # discretization in imaginary time
    Δτ::T

    # length of imaginary time axis
    Lτ::Int

    # number of orbitals with finite Hubbard U
    N::Int

    # each finite hubbard interaction
    U::Vector{T}
    
    # cosh(α) = exp(Δτ|U|/2)
    α::Vector{T}

    # site index associated with each Hubbard U
    sites::Vector{Int}

    # Ising Hubbard-Stratonovich fields
    s::Matrix{F}

    # order in which to iterate over orbitals when updating Hubbard-Stratonovich fields.
    update_perm::Vector{Int}
end


@doc raw"""
    HubbardIsingHSParameters(; β::E, Δτ::E,
                             hubbard_parameters::HubbardParameters{E},
                             rng::AbstractRNG) where {E<:AbstractFloat}

Initialize and return an instance of the [`HubbardIsingHSParameters`](@ref) type.
Note that on-site energies `fpi.V` are shifted by ``-U_i/2`` if ``hm.shifted = true``.
"""
function HubbardIsingHSParameters(; β::E, Δτ::E,
                                  hubbard_parameters::HubbardParameters{E},
                                  rng::AbstractRNG) where {E<:AbstractFloat}

    (; U, sites) = hubbard_parameters

    # calcualte length of imaginary time axis
    Lτ = eval_length_imaginary_axis(β, Δτ)

    # get the number of HS transformations per imaginary time-slice
    N = length(U)

    # calculate α constant for each Hubbard U, given by cosh(α) = exp(Δτ⋅|U|/2)
    α = similar(U)
    @. α = acosh(exp(Δτ*abs(U)/2))

    # initialize HS fields
    s = rand(rng, -1:2:1, N, Lτ)

    # initialize update permuation order
    update_perm = collect(1:N)

    return HubbardIsingHSParameters(β, Δτ, Lτ, N, U, α, sites, s, update_perm)
end


@doc raw"""
    initialize!(fermion_path_integral_up::FermionPathIntegral{T,E},
                fermion_path_integral_dn::FermionPathIntegral{T,E},
                hubbard_ising_parameters::HubbardIsingHSParameters{E,F}) where {T,E,F}

Initialize the contribution from the Hubbard interaction to the [`FermionPathIntegral`](@ref)
instance `fermion_path_integral_up` for spin up and `fermion_path_integral_dn` spin down.
"""
function initialize!(fermion_path_integral_up::FermionPathIntegral{T,E},
                     fermion_path_integral_dn::FermionPathIntegral{T,E},
                     hubbard_ising_parameters::HubbardIsingHSParameters{E,F}) where {T,E,F}
    
    (; α, U, Δτ, s, sites) = hubbard_ising_parameters
    Vup = fermion_path_integral_up.V
    Vdn = fermion_path_integral_dn.V

    # add Ising HS field contribution to diagonal on-site energy matrices
    for l in axes(Vup,2)
        for i in eachindex(sites)
            site = sites[i]
            Vup[site,l] = Vup[site,l] - α[i]/Δτ * s[i,l]
            Vdn[site,l] = Vdn[site,l] + sign(U[i]) * α[i]/Δτ * s[i,l]
        end
    end

    return nothing
end


@doc raw"""
    initialize!(fermion_path_integral::FermionPathIntegral{T,E},
                hubbard_ising_parameters::HubbardIsingHSParameters{E,F}) where {T,E,F}

Initialize the contribution from an attractive Hubbard interaction to the [`FermionPathIntegral`](@ref)
instance `fermion_path_integral`.
"""
function initialize!(fermion_path_integral::FermionPathIntegral{T,E},
                     hubbard_ising_parameters::HubbardIsingHSParameters{E,F}) where {T,E,F}
    
    (; α, U, Δτ, s, sites) = hubbard_ising_parameters
    V = fermion_path_integral.V

    # make sure its a strictly attractive hubbard interaction
    @assert all(u -> u < 0.0, U)

    # add Ising HS field contribution to diagonal on-site energy matrices
    for l in axes(V,2)
        for i in eachindex(sites)
            site = sites[i]
            V[site,l] = V[site,l] - α[i]/Δτ * s[i,l]
        end
    end

    return nothing
end


@doc raw"""
    local_updates!(Gup::Matrix{T}, logdetGup::E, sgndetGup::T,
                   Gdn::Matrix{T}, logdetGdn::E, sgndetGdn::T,
                   hubbard_ising_parameters::HubbardIsingHSParameters{E,F};
                   fermion_path_integral_up::FermionPathIntegral{T,E},
                   fermion_path_integral_dn::FermionPathIntegral{T,E},
                   fermion_greens_calculator_up::FermionGreensCalculator{T,E},
                   fermion_greens_calculator_dn::FermionGreensCalculator{T,E},
<<<<<<< HEAD
                   Bup::Vector{P}, Bdn::Vector{P},
                   δG_max::E, δG::E, δθ::E, rng::AbstractRNG) where {T<:Number, E<:AbstractFloat, F<:Int, P<:AbstractPropagator{T,E}}
=======
                   Bup::Vector{P}, Bdn::Vector{P}, rng::AbstractRNG,
                   update_stabilization_frequency::Bool=true) where {T<:Number, E<:AbstractFloat, P<:AbstractPropagator{T,E}}
>>>>>>> 8120a4b9

Sweep through every imaginary time slice and orbital in the lattice, peforming local updates to every
Ising Hubbard-Stratonovich (HS) field.

This method returns the a tuple containing `(acceptance_rate, logdetGup, sgndetGup, logdetGdn, sgndetGdn, δG, δθ)`.

# Arguments

- `Gup::Matrix{T}`: Spin-up equal-time Green's function matrix.
- `logdetGup::E`: The log of the absolute value of the determinant of the spin-up equal-time Green's function matrix, ``\log \vert \det G_\uparrow(\tau,\tau) \vert.``
- `sgndetGup::T`: The sign/phase of the determinant of the spin-up equal-time Green's function matrix, ``\det G_\uparrow(\tau,\tau) / \vert \det G_\uparrow(\tau,\tau) \vert.``
- `Gdn::Matrix{T}`: Spin-down equal-time Green's function matrix.
- `logdetGdn::E`: The log of the absolute value of the determinant of the spin-down equal-time Green's function matrix, ``\log \vert \det G_\downarrow(\tau,\tau) \vert.``
- `sgndetGdn::T`: The sign/phase of the determinant of the spin-down equal-time Green's function matrix, ``\det G_\downarrow(\tau,\tau) / \vert \det G_\downarrow(\tau,\tau) \vert.``
- `hubbard_ising_parameters::HubbardIsingHSParameters{E}`: Ising Hubbard-Stratonovich fields and associated parameters to update.

## Keyword Arguments

- `fermion_path_integral_up::FermionPathIntegral{T,E}`: An instance of the [`FermionPathIntegral`](@ref) type for spin-up electrons.
- `fermion_path_integral_dn::FermionPathIntegral{T,E}`: An instance of the [`FermionPathIntegral`](@ref) type for spin-down electrons.
- `fermion_greens_calculator_up::FermionGreensCalculator{T,E}`: An instance of the [`FermionGreensCalculator`](https://smoqysuite.github.io/JDQMCFramework.jl/stable/api/#JDQMCFramework.FermionGreensCalculator) type for the spin-up electrons.
- `fermion_greens_calculator_dn::FermionGreensCalculator{T,E}`: An instance of the [`FermionGreensCalculator`](https://smoqysuite.github.io/JDQMCFramework.jl/stable/api/#JDQMCFramework.FermionGreensCalculator) type for the spin-down electrons.
- `Bup::Vector{P}`: Spin-up propagators for each imaginary time slice.
- `Bdn::Vector{P}`: Spin-dn propagators for each imaginary time slice.
- `δG_max::E`: Maximum allowed error corrected by numerical stabilization.
- `δG::E`: Previously recorded maximum error in the Green's function corrected by numerical stabilization.
- `δθ::T`: Previously recorded maximum error in the sign/phase of the determinant of the equal-time Green's function matrix corrected by numerical stabilization.
- `rng::AbstractRNG`: Random number generator used in method instead of global random number generator, important for reproducibility.
- `update_stabilization_frequency::Bool=true`: If true, allows the stabilization frequency `n_stab` to be dynamically adjusted.
"""
function local_updates!(Gup::Matrix{T}, logdetGup::E, sgndetGup::T,
                        Gdn::Matrix{T}, logdetGdn::E, sgndetGdn::T,
                        hubbard_ising_parameters::HubbardIsingHSParameters{E,F};
                        fermion_path_integral_up::FermionPathIntegral{T,E},
                        fermion_path_integral_dn::FermionPathIntegral{T,E},
                        fermion_greens_calculator_up::FermionGreensCalculator{T,E},
                        fermion_greens_calculator_dn::FermionGreensCalculator{T,E},
                        Bup::Vector{P}, Bdn::Vector{P},
<<<<<<< HEAD
                        δG_max::E, δG::E, δθ::E, rng::AbstractRNG) where {T<:Number, E<:AbstractFloat, F<:Int, P<:AbstractPropagator{T,E}}
=======
                        δG_max::E, δG::E, δθ::E,  rng::AbstractRNG,
                        update_stabilization_frequency::Bool=true) where {T<:Number, E<:AbstractFloat, P<:AbstractPropagator{T,E}}
>>>>>>> 8120a4b9

    Δτ          = hubbard_ising_parameters.Δτ::E
    U           = hubbard_ising_parameters.U::Vector{E}
    α           = hubbard_ising_parameters.α::Vector{E}
    sites       = hubbard_ising_parameters.sites::Vector{Int}
    s           = hubbard_ising_parameters.s::Matrix{Int}
    update_perm = hubbard_ising_parameters.update_perm::Vector{Int}
    u           = fermion_path_integral_up.u::Vector{T}
    v           = fermion_path_integral_dn.v::Vector{T}

    # get temporary storage matrix
    G′ = fermion_greens_calculator_up.G′::Matrix{T}

    # get on-site energy matrices for spin up and down electrons for all time slices
    Vup = fermion_path_integral_up.V::Matrix{T}
    Vdn = fermion_path_integral_dn.V::Matrix{T}

    # counts of the number of proposed spin flips
    proposed_spin_flips = 0

    # counter for the number of accepted spin flips
    accepted_spin_flips = 0

    # Iterate over imaginary time τ=Δτ⋅l.
    for l in fermion_greens_calculator_up

        # Propagate equal-time Green's function matrix to current imaginary time G(τ±Δτ,τ±Δτ) ==> G(τ,τ)
        # depending on whether iterating over imaginary time in the forward or reverse direction
        propagate_equaltime_greens!(Gup, fermion_greens_calculator_up, Bup)
        propagate_equaltime_greens!(Gdn, fermion_greens_calculator_dn, Bdn)

        # get propagators for current time slice
        Bup_l = Bup[l]::P
        Bdn_l = Bdn[l]::P

        # apply the transformation G̃(τ,τ) = exp(+Δτ⋅K[l]/2)⋅G(τ,τ)⋅exp(-Δτ⋅K[l]/2)
        # if B[l] = exp(-Δτ⋅K[l]/2)⋅exp(-Δτ⋅V[l])⋅exp(-Δτ⋅K[l]/2),
        # otherwise nothing when B[l] = exp(-Δτ⋅V[l])⋅exp(-Δτ⋅K[l])
        forward_partially_wrap_greens(Gup, Bup_l, G′)
        forward_partially_wrap_greens(Gdn, Bdn_l, G′)

        # shuffle the order in which orbitals/sites will be iterated over
        shuffle!(rng, update_perm)

        # iterate over orbitals in the lattice
        for i in update_perm

            # increment number of proposed spin flips
            proposed_spin_flips += 1

            # calculate the change in the bosonic action, only non-zero for attractive hubbard interactions
            if U[i] < 0.0
                ΔSb_il = -2 * α[i] * s[i,l]
            else
                ΔSb_il = 0.0
            end

            # get the site index associated with the current Hubbard interaction
            site = sites[i]

            # calculate new value of Vup[i,l] and Vdn[i,l] resulting from the
            # Ising HS field having its sign flipped s[i,l] ==> -s[i,l]
            Vup_il′ = -2 *              α[i]/Δτ * (-s[i,l]) + Vup[site,l]
            Vdn_il′ = +2 * sign(U[i]) * α[i]/Δτ * (-s[i,l]) + Vdn[site,l]

            # calculate spin-up determinant ratio associated with Ising HS spin flip
            Rup_il, Δup_il = local_update_det_ratio(Gup, Bup_l, Vup_il′, site, Δτ)
            Rdn_il, Δdn_il = local_update_det_ratio(Gdn, Bdn_l, Vdn_il′, site, Δτ)

            # calculate acceptance probability
            P_il = abs(exp(-ΔSb_il) * Rup_il * Rdn_il)

            # accept or reject proposed upate
            if rand(rng) < P_il

                # increment the cound of accepted spin flips
                accepted_spin_flips += 1

                # flip the spin
                s[i,l] = -s[i,l]

                # update diagonal on-site energy matrix
                Vup[site,l] = Vup_il′
                Vdn[site,l] = Vdn_il′

                # update the spin-up and down Green's function
                logdetGup, sgndetGup = local_update_greens!(Gup, logdetGup, sgndetGup, Bup_l, Rup_il, Δup_il, site, u, v)
                logdetGdn, sgndetGdn = local_update_greens!(Gdn, logdetGdn, sgndetGdn, Bdn_l, Rdn_il, Δdn_il, site, u, v)
            end
        end

        # apply the transformation G(τ,τ) = exp(-Δτ⋅K[l]/2)⋅G̃(τ,τ)⋅exp(+Δτ⋅K[l]/2)
        # if B[l] = exp(-Δτ⋅K[l]/2)⋅exp(-Δτ⋅V[l])⋅exp(-Δτ⋅K[l]/2),
        # otherwise nothing when B[l] = exp(-Δτ⋅V[l])⋅exp(-Δτ⋅K[l])
        reverse_partially_wrap_greens(Gup, Bup_l, G′)
        reverse_partially_wrap_greens(Gdn, Bdn_l, G′)

        # Periodically re-calculate the Green's function matrix for numerical stability.
        logdetGup, sgndetGup, δGup, δθup = stabilize_equaltime_greens!(Gup, logdetGup, sgndetGup, fermion_greens_calculator_up, Bup, update_B̄=true)
        logdetGdn, sgndetGdn, δGdn, δθdn = stabilize_equaltime_greens!(Gdn, logdetGdn, sgndetGdn, fermion_greens_calculator_dn, Bdn, update_B̄=true)

        # record the max errors
        δG = maximum((δG, δGup, δGdn))
        δθ = maximum(abs, (δθ, δθup, δθdn))

        # keep spin-up and spin-down sectors synchronized
        iterate(fermion_greens_calculator_dn, fermion_greens_calculator_up.forward)
    end

    # update stabilization frequency if required
    if update_stabilization_frequency
        (updated, logdetGup, sgndetGup, logdetGdn, sgndetGdn, δG, δθ) = update_stabalization_frequency!(
            Gup, logdetGup, sgndetGup,
            Gdn, logdetGdn, sgndetGdn,
            fermion_greens_calculator_up = fermion_greens_calculator_up,
            fermion_greens_calculator_dn = fermion_greens_calculator_dn,
            Bup = Bup, Bdn = Bdn, δG = δG, δθ = δθ, δG_max = δG_max
        )
    end

    # calculate the acceptance rate
    acceptance_rate = accepted_spin_flips / proposed_spin_flips

    return (acceptance_rate, logdetGup, sgndetGup, logdetGdn, sgndetGdn, δG, δθ)
end


@doc raw"""
    local_updates!(G::Matrix{T}, logdetG::E, sgndetG::T,
                   hubbard_ising_parameters::HubbardIsingHSParameters{E,F};
                   fermion_path_integral::FermionPathIntegral{T,E},
                   fermion_greens_calculator::FermionGreensCalculator{T,E},
<<<<<<< HEAD
                   B::Vector{P}, δG_max::E, δG::E, δθ::E,
                   rng::AbstractRNG) where {T<:Number, E<:AbstractFloat, F<:Int, P<:AbstractPropagator{T,E}}
=======
                   B::Vector{P}, δG_max::E, δG::E, δθ::E, rng::AbstractRNG,
                   update_stabilization_frequency::Bool=true) where {T<:Number, E<:AbstractFloat, P<:AbstractPropagator{T,E}}
>>>>>>> 8120a4b9

Sweep through every imaginary time slice and orbital in the lattice, performing local updates to every
Ising Hubbard-Stratonovich (HS) field, assuming strictly attractive Hubbard interactions and perfect spin symmetry.

This method returns the a tuple containing `(acceptance_rate, logdetG, sgndetG, δG, δθ)`.

# Arguments

- `G::Matrix{T}`: Equal-time Green's function matrix.
- `logdetG::E`: The log of the absolute value of the determinant of theequal-time Green's function matrix, ``\log \vert \det G_\uparrow(\tau,\tau) \vert.``
- `sgndetG::T`: The sign/phase of the determinant of the equal-time Green's function matrix, ``\det G_\uparrow(\tau,\tau) / \vert \det G_\uparrow(\tau,\tau) \vert.``
- `hubbard_ising_parameters::HubbardIsingHSParameters{E}`: Ising Hubbard-Stratonovich fields and associated parameters to update.

## Keyword Arguments

- `fermion_path_integral::FermionPathIntegral{T,E}`: An instance of the [`FermionPathIntegral`](@ref) type.
- `fermion_greens_calculator::FermionGreensCalculator{T,E}`: An instance of the [`FermionGreensCalculator`](https://smoqysuite.github.io/JDQMCFramework.jl/stable/api/#JDQMCFramework.FermionGreensCalculator) type.
- `B::Vector{P}`: Propagators for each imaginary time slice.
- `δG_max::E`: Maximum allowed error corrected by numerical stabilization.
- `δG::E`: Previously recorded maximum error in the Green's function corrected by numerical stabilization.
- `δθ::T`: Previously recorded maximum error in the sign/phase of the determinant of the equal-time Green's function matrix corrected by numerical stabilization.
- `rng::AbstractRNG`: Random number generator used in method instead of global random number generator, important for reproducibility.
- `update_stabilization_frequency::Bool=true`:  If true, allows the stabilization frequency `n_stab` to be dynamically adjusted.
"""
function local_updates!(G::Matrix{T}, logdetG::E, sgndetG::T,
                        hubbard_ising_parameters::HubbardIsingHSParameters{E,F};
                        fermion_path_integral::FermionPathIntegral{T,E},
                        fermion_greens_calculator::FermionGreensCalculator{T,E},
<<<<<<< HEAD
                        B::Vector{P}, δG_max::E, δG::E, δθ::E,
                        rng::AbstractRNG) where {T<:Number, E<:AbstractFloat, F<:Int, P<:AbstractPropagator{T,E}}
=======
                        B::Vector{P}, δG_max::E, δG::E, δθ::E, rng::AbstractRNG,
                        update_stabilization_frequency::Bool=true) where {T<:Number, E<:AbstractFloat, P<:AbstractPropagator{T,E}}
>>>>>>> 8120a4b9

    (; update_perm, U, α, sites, s, Δτ) = hubbard_ising_parameters
    (; u, v) = fermion_path_integral

    # get temporary storage matrix
    G′ = fermion_greens_calculator.G′

    # get on-site energy matrices for spin up and down electrons for all time slices
    V = fermion_path_integral.V

    # counts of the number of proposed spin flips
    proposed_spin_flips = 0

    # counter for the number of accepted spin flips
    accepted_spin_flips = 0

    # Iterate over imaginary time τ=Δτ⋅l.
    for l in fermion_greens_calculator

        # Propagate equal-time Green's function matrix to current imaginary time G(τ±Δτ,τ±Δτ) ==> G(τ,τ)
        # depending on whether iterating over imaginary time in the forward or reverse direction
        propagate_equaltime_greens!(G, fermion_greens_calculator, B)

        # apply the transformation G̃(τ,τ) = exp(+Δτ⋅K[l]/2)⋅G(τ,τ)⋅exp(-Δτ⋅K[l]/2)
        # if B[l] = exp(-Δτ⋅K[l]/2)⋅exp(-Δτ⋅V[l])⋅exp(-Δτ⋅K[l]/2),
        # otherwise nothing when B[l] = exp(-Δτ⋅V[l])⋅exp(-Δτ⋅K[l])
        forward_partially_wrap_greens(G, B[l], G′)

        # shuffle the order in which orbitals/sites will be iterated over
        shuffle!(rng, update_perm)

        # iterate over orbitals in the lattice
        for i in update_perm

            # increment number of proposed spin flips
            proposed_spin_flips += 1

            # calculate the change in the bosonic action, only non-zero for attractive hubbard interactions
            ΔSb_il = -2 * α[i] * s[i,l]

            # get the site index associated with the current Hubbard interaction
            site = sites[i]

            # calculate new/proposed element in diagonal on-site energy matrix for spin up
            V_il′ = 2*α[i]/Δτ * s[i,l] + V[site,l]

            # calculate spin-up determinant ratio associated with Ising HS spin flip
            R_il, Δ_il = local_update_det_ratio(G, B[l], V_il′, site, Δτ)
            # calculate acceptance probability
            P_il = exp(-ΔSb_il) * abs2(R_il)

            # accept or reject proposed upate
            if rand(rng) < P_il

                # increment the cound of accepted spin flips
                accepted_spin_flips += 1

                # flip the spin
                s[i,l] = -s[i,l]

                # update diagonal on-site energy matrix
                V[site,l] = V_il′

                # update the spin-up and down Green's function
                logdetG, sgndetG = local_update_greens!(G, logdetG, sgndetG, B[l], R_il, Δ_il, site, u, v)
            end
        end

        # apply the transformation G(τ,τ) = exp(-Δτ⋅K[l]/2)⋅G̃(τ,τ)⋅exp(+Δτ⋅K[l]/2)
        # if B[l] = exp(-Δτ⋅K[l]/2)⋅exp(-Δτ⋅V[l])⋅exp(-Δτ⋅K[l]/2),
        # otherwise nothing when B[l] = exp(-Δτ⋅V[l])⋅exp(-Δτ⋅K[l])
        reverse_partially_wrap_greens(G, B[l], G′)

        # Periodically re-calculate the Green's function matrix for numerical stability.
        logdetG, sgndetG, δG′, δθ′ = stabilize_equaltime_greens!(G, logdetG, sgndetG, fermion_greens_calculator, B, update_B̄=true)

        # record the max errors
        δG = maximum((δG, δG′))
        δθ = maximum(abs, (δθ, δθ′))
    end

    # update stabilization frequency if required
    if update_stabilization_frequency
        (updated, logdetG, sgndetG, δG, δθ) = update_stabalization_frequency!(
            G, logdetG, sgndetG,
            fermion_greens_calculator = fermion_greens_calculator,
            B = B, δG = δG, δθ = δθ, δG_max = δG_max
        )
    end

    # calculate the acceptance rate
    acceptance_rate = accepted_spin_flips / proposed_spin_flips

    return (acceptance_rate, logdetG, sgndetG, δG, δθ)
end


@doc raw"""
    reflection_update!(Gup::Matrix{T}, logdetGup::E, sgndetGup::T,
                       Gdn::Matrix{T}, logdetGdn::E, sgndetGdn::T,
                       hubbard_ising_parameters::HubbardIsingHSParameters{E,F};
                       fermion_path_integral_up::FermionPathIntegral{T,E},
                       fermion_path_integral_dn::FermionPathIntegral{T,E},
                       fermion_greens_calculator_up::FermionGreensCalculator{T,E},
                       fermion_greens_calculator_dn::FermionGreensCalculator{T,E},
                       fermion_greens_calculator_up_alt::FermionGreensCalculator{T,E},
                       fermion_greens_calculator_dn_alt::FermionGreensCalculator{T,E},
                       Bup::Vector{P}, Bdn::Vector{P},
                       rng::AbstractRNG) where {T<:Number, E<:AbstractFloat, F<:Int, P<:AbstractPropagator{T,E}}

Perform a reflection update where the sign of every Ising Hubbard-Stratonovich field on a randomly chosen orbital in the lattice is changed.
This function returns `(accepted, logdetGup, sgndetGup, logdetGdn, sgndetGdn)`.

# Arguments

- `Gup::Matrix{T}`: Spin-up eqaul-time Greens function matrix.
- `logdetGup::E`: Log of the determinant of the spin-up eqaul-time Greens function matrix.
- `sgndetGup::T`: Sign/phase of the determinant of the spin-up eqaul-time Greens function matrix.
- `Gdn::Matrix{T}`: Spin-down eqaul-time Greens function matrix.
- `logdetGdn::E`: Log of the determinant of the spin-down eqaul-time Greens function matrix.
- `sgndetGdn::T`: Sign/phase of the determinant of the spin-down eqaul-time Greens function matrix.
- `hubbard_ising_parameters::HubbardIsingHSParameters{E}`: Ising Hubbard-Stratonovich fields and associated parameters to update.

# Keyword Arguments

- `fermion_path_integral_up::FermionPathIntegral{T,E}`: An instance of [`FermionPathIntegral`](@ref) type for spin-up electrons.
- `fermion_path_integral_dn::FermionPathIntegral{T,E}`: An instance of [`FermionPathIntegral`](@ref) type for spin-down electrons.
- `fermion_greens_calculator_up::FermionGreensCalculator{T,E}`: Contains matrix factorization information for current spin-up sector state.
- `fermion_greens_calculator_dn::FermionGreensCalculator{T,E}`: Contains matrix factorization information for current spin-down sector state.
- `fermion_greens_calculator_up_alt::FermionGreensCalculator{T,E}`: Used to calculate matrix factorizations for proposed spin-up sector state.
- `fermion_greens_calculator_dn_alt::FermionGreensCalculator{T,E}`: Used to calculate matrix factorizations for proposed spin-up sector state.
- `Bup::Vector{P}`: Spin-up propagators for each imaginary time slice.
- `Bdn::Vector{P}`: Spin-down propagators for each imaginary time slice.
- `rng::AbstractRNG`: Random number generator used in method instead of global random number generator, important for reproducibility.
"""
function reflection_update!(Gup::Matrix{T}, logdetGup::E, sgndetGup::T,
                            Gdn::Matrix{T}, logdetGdn::E, sgndetGdn::T,
                            hubbard_ising_parameters::HubbardIsingHSParameters{E,F};
                            fermion_path_integral_up::FermionPathIntegral{T,E},
                            fermion_path_integral_dn::FermionPathIntegral{T,E},
                            fermion_greens_calculator_up::FermionGreensCalculator{T,E},
                            fermion_greens_calculator_dn::FermionGreensCalculator{T,E},
                            fermion_greens_calculator_up_alt::FermionGreensCalculator{T,E},
                            fermion_greens_calculator_dn_alt::FermionGreensCalculator{T,E},
                            Bup::Vector{P}, Bdn::Vector{P},
                            rng::AbstractRNG) where {T<:Number, E<:AbstractFloat, F<:Int, P<:AbstractPropagator{T,E}}

    (; N, U, α, sites, s, Δτ) = hubbard_ising_parameters
    Gup′ = fermion_greens_calculator_up_alt.G′
    Gdn′ = fermion_greens_calculator_dn_alt.G′

    # make sure stabilization frequencies match
    if fermion_greens_calculator_up.n_stab != fermion_greens_calculator_up_alt.n_stab
        resize!(fermion_greens_calculator_up_alt, fermion_greens_calculator_up.n_stab)
    end

    # make sure stabilization frequencies match
    if fermion_greens_calculator_dn.n_stab != fermion_greens_calculator_dn_alt.n_stab
        resize!(fermion_greens_calculator_dn_alt, fermion_greens_calculator_dn.n_stab)
    end

    # pick a random site/orbital in lattice with finite Hubbard U to perform reflection update on
    i     = rand(rng, 1:N)
    site  = sites[i]
    s_i   = @view s[i, :]
    Vup_i = @view fermion_path_integral_up.V[site, :]
    Vdn_i = @view fermion_path_integral_dn.V[site, :]

    # reflect all the HS field on site i
    @. s_i = -s_i

    # calculate change in bosonic action, only non-zero for attractive Hubbard interaction
    ΔSb = U[i] > zero(E) ? zero(E) : 2 * α[i] * sum(s_i)

    # update diagonal on-site energy matrix
    @. Vup_i = -2*α[i]/Δτ * s_i + Vup_i
    @. Vdn_i = +2*α[i]/Δτ * s_i + Vdn_i

    # update propagator matrices
    @fastmath @inbounds for l in eachindex(Bup)
        expmΔτVup_l = Bup[l].expmΔτV::Vector{E}
        expmΔτVdn_l = Bdn[l].expmΔτV::Vector{E}
        expmΔτVup_l[site] = exp(-Δτ*Vup_i[l])
        expmΔτVdn_l[site] = exp(-Δτ*Vdn_i[l])
    end

    # calculate new Green's function matrices and determinant of new Green's function matrix
    logdetGup′, sgndetGup′ = calculate_equaltime_greens!(Gup′, fermion_greens_calculator_up_alt, Bup)
    logdetGdn′, sgndetGdn′ = calculate_equaltime_greens!(Gdn′, fermion_greens_calculator_dn_alt, Bdn)

    # calculate acceptance probability P = exp(-ΔS_b)⋅|det(Gup)/det(Gup′)|⋅|det(Gdn)/det(Gdn′)|
    #                                    = exp(-ΔS_b)⋅|det(Mup′)/det(Mup)|⋅|det(Mdn′)/det(Mdn)|
    if isfinite(logdetGup′) && isfinite(logdetGdn′)
        P_i = exp(-ΔSb + logdetGup + logdetGdn - logdetGup′ - logdetGdn′)
    else
        P_i = 0.0
    end

    # accept or reject the update
    if rand(rng) < P_i
        logdetGup = logdetGup′
        logdetGdn = logdetGdn′
        sgndetGup = sgndetGup′
        sgndetGdn = sgndetGdn′
        copyto!(Gup, Gup′)
        copyto!(Gdn, Gdn′)
        copyto!(fermion_greens_calculator_up, fermion_greens_calculator_up_alt)
        copyto!(fermion_greens_calculator_dn, fermion_greens_calculator_dn_alt)
        accepted = true
    else
        # flip HS field back
        @. s_i = -s_i
        # revert diagonal on-site energy matrix
        @. Vup_i = -2*α[i]/Δτ * s_i + Vup_i
        @. Vdn_i = +2*α[i]/Δτ * s_i + Vdn_i
        # revert propagator matrices
        @fastmath @inbounds for l in eachindex(Bup)
            expmΔτVup_l = Bup[l].expmΔτV::Vector{E}
            expmΔτVdn_l = Bdn[l].expmΔτV::Vector{E}
            expmΔτVup_l[site] = exp(-Δτ*Vup_i[l])
            expmΔτVdn_l[site] = exp(-Δτ*Vdn_i[l])
        end
        accepted = false
    end

    return (accepted, logdetGup, sgndetGup, logdetGdn, sgndetGdn)
end

@doc raw"""
    reflection_update!(G::Matrix{T}, logdetG::E, sgndetG::T,
                       hubbard_ising_parameters::HubbardIsingHSParameters{E,F};
                       fermion_path_integral::FermionPathIntegral{T,E},
                       fermion_greens_calculator::FermionGreensCalculator{T,E},
                       fermion_greens_calculator_alt::FermionGreensCalculator{T,E},
                       B::Vector{P},
                       rng::AbstractRNG) where {T<:Number, E<:AbstractFloat, F<:Int, P<:AbstractPropagator{T,E}}

Perform a reflection update where the sign of every Ising Hubbard-Stratonovich field on a randomly chosen orbital in the lattice is changed.
This function returns `(accepted, logdetG, sgndetG)`. This method assumes strictly attractive Hubbard interactions.

# Arguments

- `G::Matrix{T}`: Eqaul-time Greens function matrix.
- `logdetG::E`: Log of the determinant of the eqaul-time Greens function matrix.
- `sgndetG::T`: Sign/phase of the determinant of the eqaul-time Greens function matrix.
- `hubbard_ising_parameters::HubbardIsingHSParameters{E}`: Ising Hubbard-Stratonovich fields and associated parameters to update.

# Keyword Arguments

- `fermion_path_integral::FermionPathIntegral{T,E}`: An instance of [`FermionPathIntegral`](@ref) type.
- `fermion_greens_calculator::FermionGreensCalculator{T,E}`: Contains matrix factorization information for current state.
- `fermion_greens_calculator_alt::FermionGreensCalculator{T,E}`: Used to calculate matrix factorizations for proposed state.
- `B::Vector{P}`: Propagators for each imaginary time slice.
- `rng::AbstractRNG`: Random number generator used in method instead of global random number generator, important for reproducibility.
"""
function reflection_update!(G::Matrix{T}, logdetG::E, sgndetG::T,
                            hubbard_ising_parameters::HubbardIsingHSParameters{E, F};
                            fermion_path_integral::FermionPathIntegral{T,E},
                            fermion_greens_calculator::FermionGreensCalculator{T,E},
                            fermion_greens_calculator_alt::FermionGreensCalculator{T,E},
                            B::Vector{P},
                            rng::AbstractRNG) where {T<:Number, E<:AbstractFloat, F<:Int, P<:AbstractPropagator{T,E}}

    (; N, U, α, sites, s, Δτ) = hubbard_ising_parameters
    G′ = fermion_greens_calculator_alt.G′

    # make sure stabilization frequencies match
    if fermion_greens_calculator.n_stab != fermion_greens_calculator_alt.n_stab
        resize!(fermion_greens_calculator_alt, fermion_greens_calculator.n_stab)
    end

    # pick a random site/orbital in lattice with finite Hubbard U to perform reflection update on
    i    = rand(rng, 1:N)
    site = sites[i]
    s_i  = @view s[i, :]
    V_i  = @view fermion_path_integral.V[site, :]

    # reflect all the HS field on site i
    @. s_i = -s_i

    # calculate change in bosonic action, only non-zero for attractive Hubbard interaction
    ΔSb = 2 * α[i] * sum(s_i)

    # update diagonal on-site energy matrix
    @. V_i = -2*α[i]/Δτ * s_i + V_i

    # update propagator matrices
    @fastmath @inbounds for l in eachindex(B)
        expmΔτV_l = B[l].expmΔτV::Vector{E}
        expmΔτV_l[site] = exp(-Δτ*V_i[l])
    end

    # calculate new Green's function matrices and determinant of new Green's function matrix
    logdetG′, sgndetG′ = calculate_equaltime_greens!(G′, fermion_greens_calculator_alt, B)

    # calculate acceptance probability P = exp(-ΔS_b)⋅|det(G)/det(G′)|²
    #                                    = exp(-ΔS_b)⋅|det(M′)/det(M)|²
    if isfinite(logdetG′)
        P_i = exp(-ΔSb + 2*logdetG - 2*logdetG′)
    else
        P_i = 0.0
    end

    # accept or reject the update
    if rand(rng) < P_i
        logdetG = logdetG′
        sgndetG = sgndetG′
        copyto!(G, G′)
        copyto!(fermion_greens_calculator, fermion_greens_calculator_alt)
        accepted = true
    else
        # flip HS field back
        @. s_i = -s_i
        # revert diagonal on-site energy matrix
        @. V_i = -2*α[i]/Δτ * s_i + V_i
        # revert propagator matrices
        @fastmath @inbounds for l in eachindex(B)
            expmΔτV_l = B[l].expmΔτV::Vector{E}
            expmΔτV_l[site] = exp(-Δτ*V_i[l])
        end
        accepted = false
    end

    return (accepted, logdetG, sgndetG)
end


@doc raw"""
    swap_update!(Gup::Matrix{T}, logdetGup::E, sgndetGup::T,
                 Gdn::Matrix{T}, logdetGdn::E, sgndetGdn::T,
                 hubbard_ising_parameters::HubbardIsingHSParameters{E,F};
                 fermion_path_integral_up::FermionPathIntegral{T,E},
                 fermion_path_integral_dn::FermionPathIntegral{T,E},
                 fermion_greens_calculator_up::FermionGreensCalculator{T,E},
                 fermion_greens_calculator_dn::FermionGreensCalculator{T,E},
                 fermion_greens_calculator_up_alt::FermionGreensCalculator{T,E},
                 fermion_greens_calculator_dn_alt::FermionGreensCalculator{T,E},
                 Bup::Vector{P}, Bdn::Vector{P},
                 rng::AbstractRNG) where {T<:Number, E<:AbstractFloat, F<:Int, P<:AbstractPropagator{T,E}}

Perform a swap update where the HS fields associated with two randomly chosen sites in the lattice are exchanged.
This function returns `(accepted, logdetGup, sgndetGup, logdetGdn, sgndetGdn)`.

# Arguments

- `Gup::Matrix{T}`: Spin-up eqaul-time Greens function matrix.
- `logdetGup::E`: Log of the determinant of the spin-up eqaul-time Greens function matrix.
- `sgndetGup::T`: Sign/phase of the determinant of the spin-up eqaul-time Greens function matrix.
- `Gdn::Matrix{T}`: Spin-down eqaul-time Greens function matrix.
- `logdetGdn::E`: Log of the determinant of the spin-down eqaul-time Greens function matrix.
- `sgndetGdn::T`: Sign/phase of the determinant of the spin-down eqaul-time Greens function matrix.
- `hubbard_ising_parameters::HubbardIsingHSParameters{E}`: Ising Hubbard-Stratonovich fields and associated parameters to update.

# Keyword Arguments

- `fermion_path_integral_up::FermionPathIntegral{T,E}`: An instance of [`FermionPathIntegral`](@ref) type for spin-up electrons.
- `fermion_path_integral_dn::FermionPathIntegral{T,E}`: An instance of [`FermionPathIntegral`](@ref) type for spin-down electrons.
- `fermion_greens_calculator_up::FermionGreensCalculator{T,E}`: Contains matrix factorization information for current spin-up sector state.
- `fermion_greens_calculator_dn::FermionGreensCalculator{T,E}`: Contains matrix factorization information for current spin-down sector state.
- `fermion_greens_calculator_up_alt::FermionGreensCalculator{T,E}`: Used to calculate matrix factorizations for proposed spin-up sector state.
- `fermion_greens_calculator_dn_alt::FermionGreensCalculator{T,E}`: Used to calculate matrix factorizations for proposed spin-up sector state.
- `Bup::Vector{P}`: Spin-up propagators for each imaginary time slice.
- `Bdn::Vector{P}`: Spin-down propagators for each imaginary time slice.
- `rng::AbstractRNG`: Random number generator used in method instead of global random number generator, important for reproducibility.
"""
function swap_update!(Gup::Matrix{T}, logdetGup::E, sgndetGup::T,
                      Gdn::Matrix{T}, logdetGdn::E, sgndetGdn::T,
                      hubbard_ising_parameters::HubbardIsingHSParameters{E,F};
                      fermion_path_integral_up::FermionPathIntegral{T,E},
                      fermion_path_integral_dn::FermionPathIntegral{T,E},
                      fermion_greens_calculator_up::FermionGreensCalculator{T,E},
                      fermion_greens_calculator_dn::FermionGreensCalculator{T,E},
                      fermion_greens_calculator_up_alt::FermionGreensCalculator{T,E},
                      fermion_greens_calculator_dn_alt::FermionGreensCalculator{T,E},
                      Bup::Vector{P}, Bdn::Vector{P},
                      rng::AbstractRNG) where {T<:Number, E<:AbstractFloat, F<:Int, P<:AbstractPropagator{T,E}}

    (; N, U, α, sites, s, Δτ) = hubbard_ising_parameters
    Gup′ = fermion_greens_calculator_up_alt.G′
    Gdn′ = fermion_greens_calculator_dn_alt.G′

    # make sure stabilization frequencies match
    if fermion_greens_calculator_up.n_stab != fermion_greens_calculator_up_alt.n_stab
        resize!(fermion_greens_calculator_up_alt, fermion_greens_calculator_up.n_stab)
    end

    # make sure stabilization frequencies match
    if fermion_greens_calculator_dn.n_stab != fermion_greens_calculator_dn_alt.n_stab
        resize!(fermion_greens_calculator_dn_alt, fermion_greens_calculator_dn.n_stab)
    end

    # ranomly pick two sites with Hubbard U interaction on them
    i = rand(rng, 1:N)
    j = i
    while j==i
        j = rand(rng, 1:N)
    end

    # get the site index associted with each Hubbard U
    site_i = sites[i]
    site_j = sites[j]

    # get the HS fields associated with each site
    s_i = @view s[i,:]
    s_j = @view s[j,:]
    Vup_i = @view fermion_path_integral_up.V[site_i, :]
    Vdn_i = @view fermion_path_integral_dn.V[site_i, :]
    Vup_j = @view fermion_path_integral_up.V[site_j, :]
    Vdn_j = @view fermion_path_integral_dn.V[site_j, :]

    # calculate the initial bosonic action
    Sb  = U[i] > zero(E) ? zero(E) : 2 * α[i] * sum(s_i)
    Sb += U[j] > zero(E) ? zero(E) : 2 * α[j] * sum(s_j)

    # swap the HS fields
    swap!(s_i, s_j)

    # calculate the final bosonic action
    Sb′  = U[i] > zero(E) ? zero(E) : 2 * α[i] * sum(s_i)
    Sb′ += U[j] > zero(E) ? zero(E) : 2 * α[j] * sum(s_j)

    # calculate the change in the bosonic action
    ΔSb = Sb′ - Sb

    # update diagonal on-site energy matrix
    @. Vup_i = Vup_i - α[i]/Δτ * (s_i - s_j) 
    @. Vdn_i = Vdn_i + α[i]/Δτ * (s_i - s_j) 
    @. Vup_j = Vup_j - α[j]/Δτ * (s_j - s_i) 
    @. Vdn_j = Vdn_j + α[j]/Δτ * (s_j - s_i)

    # update propagator matrices
    @fastmath @inbounds for l in eachindex(Bup)
        expmΔτVup_l = Bup[l].expmΔτV::Vector{E}
        expmΔτVdn_l = Bdn[l].expmΔτV::Vector{E}
        expmΔτVup_l[site_i] = exp(-Δτ*Vup_i[l])
        expmΔτVdn_l[site_i] = exp(-Δτ*Vdn_i[l])
        expmΔτVup_l[site_j] = exp(-Δτ*Vup_j[l])
        expmΔτVdn_l[site_j] = exp(-Δτ*Vdn_j[l])
    end

    # calculate new Green's function matrices and determinant of new Green's function matrix
    logdetGup′, sgndetGup′ = calculate_equaltime_greens!(Gup′, fermion_greens_calculator_up_alt, Bup)
    logdetGdn′, sgndetGdn′ = calculate_equaltime_greens!(Gdn′, fermion_greens_calculator_dn_alt, Bdn)

    # calculate acceptance probability P = exp(-ΔS_b)⋅|det(Gup)/det(Gup′)|⋅|det(Gdn)/det(Gdn′)|
    #                                    = exp(-ΔS_b)⋅|det(Mup′)/det(Mup)|⋅|det(Mdn′)/det(Mdn)|
    if isfinite(logdetGup′) && isfinite(logdetGdn′)
        P_i = exp(-ΔSb + logdetGup + logdetGdn - logdetGup′ - logdetGdn′)
    else
        P_i = 0.0
    end

    # accept or reject the update
    if rand(rng) < P_i
        logdetGup = logdetGup′
        logdetGdn = logdetGdn′
        sgndetGup = sgndetGup′
        sgndetGdn = sgndetGdn′
        copyto!(Gup, Gup′)
        copyto!(Gdn, Gdn′)
        copyto!(fermion_greens_calculator_up, fermion_greens_calculator_up_alt)
        copyto!(fermion_greens_calculator_dn, fermion_greens_calculator_dn_alt)
        accepted = true
    else
        # flip HS fields back
        swap!(s_i, s_j)
        # revert diagonal on-site energy matrix
        @. Vup_i = Vup_i - α[i]/Δτ * (s_i - s_j) 
        @. Vdn_i = Vdn_i + α[i]/Δτ * (s_i - s_j) 
        @. Vup_j = Vup_j - α[j]/Δτ * (s_j - s_i) 
        @. Vdn_j = Vdn_j + α[j]/Δτ * (s_j - s_i)
        # revert propagator matrices
        @fastmath @inbounds for l in eachindex(Bup)
            expmΔτVup_l = Bup[l].expmΔτV::Vector{E}
            expmΔτVdn_l = Bdn[l].expmΔτV::Vector{E}
            expmΔτVup_l[site_i] = exp(-Δτ*Vup_i[l])
            expmΔτVdn_l[site_i] = exp(-Δτ*Vdn_i[l])
            expmΔτVup_l[site_j] = exp(-Δτ*Vup_j[l])
            expmΔτVdn_l[site_j] = exp(-Δτ*Vdn_j[l])
        end
        accepted = false
    end

    return (accepted, logdetGup, sgndetGup, logdetGdn, sgndetGdn)
end


@doc raw"""
    swap_update!(G::Matrix{T}, logdetG::E, sgndetG::T,
                 hubbard_ising_parameters::HubbardIsingHSParameters{E,F};
                 fermion_path_integral::FermionPathIntegral{T,E},
                 fermion_greens_calculator::FermionGreensCalculator{T,E},
                 fermion_greens_calculator_alt::FermionGreensCalculator{T,E},
                 B::Vector{P}, rng::AbstractRNG) where {T<:Number, E<:AbstractFloat, P<:AbstractPropagator{T,E}}

For strictly attractive Hubbard interactions, perform a swap update where the HS fields associated with two randomly chosen
sites in the lattice are exchanged. This function returns `(accepted, logdetG, sgndetG)`.

# Arguments

- `G::Matrix{T}`: Eqaul-time Greens function matrix.
- `logdetG::E`: Log of the determinant of the eqaul-time Greens function matrix.
- `sgndetG::T`: Sign/phase of the determinant of the eqaul-time Greens function matrix.
- `hubbard_ising_parameters::HubbardIsingHSParameters{E}`: Ising Hubbard-Stratonovich fields and associated parameters to update.

# Keyword Arguments

- `fermion_path_integral::FermionPathIntegral{T,E}`: An instance of [`FermionPathIntegral`](@ref) type.
- `fermion_greens_calculator::FermionGreensCalculator{T,E}`: Contains matrix factorization information for current state.
- `fermion_greens_calculator_alt::FermionGreensCalculator{T,E}`: Used to calculate matrix factorizations for proposed state.
- `B::Vector{P}`: Propagators for each imaginary time slice.
- `rng::AbstractRNG`: Random number generator used in method instead of global random number generator, important for reproducibility.
"""
function swap_update!(G::Matrix{T}, logdetG::E, sgndetG::T,
                      hubbard_ising_parameters::HubbardIsingHSParameters{E,F};
                      fermion_path_integral::FermionPathIntegral{T,E},
                      fermion_greens_calculator::FermionGreensCalculator{T,E},
                      fermion_greens_calculator_alt::FermionGreensCalculator{T,E},
                      B::Vector{P}, rng::AbstractRNG) where {T<:Number, E<:AbstractFloat, F<:Int, P<:AbstractPropagator{T,E}}

    (; N, U, α, sites, s, Δτ) = hubbard_ising_parameters
    G′ = fermion_greens_calculator_alt.G′

    # make sure stabilization frequencies match
    if fermion_greens_calculator.n_stab != fermion_greens_calculator_alt.n_stab
        resize!(fermion_greens_calculator_alt, fermion_greens_calculator.n_stab)
    end

    # ranomly pick two sites with Hubbard U interaction on them
    i = rand(rng, 1:N)
    j = i
    while j==i
        j = rand(rng, 1:N)
    end

    # get the site index associted with each Hubbard U
    site_i = sites[i]
    site_j = sites[j]

    # get the HS fields associated with each site
    s_i = @view s[i,:]
    s_j = @view s[j,:]
    V_i = @view fermion_path_integral.V[site_i, :]
    V_j = @view fermion_path_integral.V[site_j, :]

    # calculate the initial bosonic action
    Sb  = U[i] > zero(E) ? zero(E) : 2 * α[i] * sum(s_i)
    Sb += U[j] > zero(E) ? zero(E) : 2 * α[j] * sum(s_j)

    # swap the HS fields
    swap!(s_i, s_j)

    # calculate the final bosonic action
    Sb′  = U[i] > zero(E) ? zero(E) : 2 * α[i] * sum(s_i)
    Sb′ += U[j] > zero(E) ? zero(E) : 2 * α[j] * sum(s_j)

    # calculate the change in the bosonic action
    ΔSb = Sb′ - Sb

    # update diagonal on-site energy matrix
    @. V_i = V_i - α[i]/Δτ * (s_i - s_j) 
    @. V_j = V_j - α[j]/Δτ * (s_j - s_i) 

    # update propagator matrices
    @fastmath @inbounds for l in eachindex(B)
        expmΔτV_l = B[l].expmΔτV::Vector{E}
        expmΔτV_l[site_i] = exp(-Δτ*V_i[l])
        expmΔτV_l[site_j] = exp(-Δτ*V_j[l])
    end

    # calculate new Green's function matrices and determinant of new Green's function matrix
    logdetG′, sgndetG′ = calculate_equaltime_greens!(G′, fermion_greens_calculator_alt, B)

    # calculate acceptance probability P = exp(-ΔS_b)⋅|det(G)/det(G′)|²
    #                                    = exp(-ΔS_b)⋅|det(M′)/det(M)|²
    if isfinite(logdetG′)
        P_i = exp(-ΔSb + 2*logdetG - 2*logdetG′)
    else
        P_i = 0.0
    end

    # accept or reject the update
    if rand(rng) < P_i
        logdetG = logdetG′
        sgndetG = sgndetG′
        copyto!(G, G′)
        copyto!(fermion_greens_calculator, fermion_greens_calculator_alt)
        accepted = true
    else
        # flip HS fields back
        swap!(s_i, s_j)
        # revert diagonal on-site energy matrix
        @. V_i = V_i - α[i]/Δτ * (s_i - s_j) 
        @. V_j = V_j - α[j]/Δτ * (s_j - s_i) 
        # revert propagator matrices
        @fastmath @inbounds for l in eachindex(B)
            expmΔτV_l = B[l].expmΔτV::Vector{E}
            expmΔτV_l[site_i] = exp(-Δτ*V_i[l])
            expmΔτV_l[site_j] = exp(-Δτ*V_j[l])
        end
        accepted = false
    end

    return (accepted, logdetG, sgndetG)
end<|MERGE_RESOLUTION|>--- conflicted
+++ resolved
@@ -146,13 +146,8 @@
                    fermion_path_integral_dn::FermionPathIntegral{T,E},
                    fermion_greens_calculator_up::FermionGreensCalculator{T,E},
                    fermion_greens_calculator_dn::FermionGreensCalculator{T,E},
-<<<<<<< HEAD
-                   Bup::Vector{P}, Bdn::Vector{P},
-                   δG_max::E, δG::E, δθ::E, rng::AbstractRNG) where {T<:Number, E<:AbstractFloat, F<:Int, P<:AbstractPropagator{T,E}}
-=======
                    Bup::Vector{P}, Bdn::Vector{P}, rng::AbstractRNG,
                    update_stabilization_frequency::Bool=true) where {T<:Number, E<:AbstractFloat, P<:AbstractPropagator{T,E}}
->>>>>>> 8120a4b9
 
 Sweep through every imaginary time slice and orbital in the lattice, peforming local updates to every
 Ising Hubbard-Stratonovich (HS) field.
@@ -191,12 +186,8 @@
                         fermion_greens_calculator_up::FermionGreensCalculator{T,E},
                         fermion_greens_calculator_dn::FermionGreensCalculator{T,E},
                         Bup::Vector{P}, Bdn::Vector{P},
-<<<<<<< HEAD
-                        δG_max::E, δG::E, δθ::E, rng::AbstractRNG) where {T<:Number, E<:AbstractFloat, F<:Int, P<:AbstractPropagator{T,E}}
-=======
                         δG_max::E, δG::E, δθ::E,  rng::AbstractRNG,
                         update_stabilization_frequency::Bool=true) where {T<:Number, E<:AbstractFloat, P<:AbstractPropagator{T,E}}
->>>>>>> 8120a4b9
 
     Δτ          = hubbard_ising_parameters.Δτ::E
     U           = hubbard_ising_parameters.U::Vector{E}
@@ -329,13 +320,8 @@
                    hubbard_ising_parameters::HubbardIsingHSParameters{E,F};
                    fermion_path_integral::FermionPathIntegral{T,E},
                    fermion_greens_calculator::FermionGreensCalculator{T,E},
-<<<<<<< HEAD
-                   B::Vector{P}, δG_max::E, δG::E, δθ::E,
-                   rng::AbstractRNG) where {T<:Number, E<:AbstractFloat, F<:Int, P<:AbstractPropagator{T,E}}
-=======
                    B::Vector{P}, δG_max::E, δG::E, δθ::E, rng::AbstractRNG,
                    update_stabilization_frequency::Bool=true) where {T<:Number, E<:AbstractFloat, P<:AbstractPropagator{T,E}}
->>>>>>> 8120a4b9
 
 Sweep through every imaginary time slice and orbital in the lattice, performing local updates to every
 Ising Hubbard-Stratonovich (HS) field, assuming strictly attractive Hubbard interactions and perfect spin symmetry.
@@ -364,13 +350,8 @@
                         hubbard_ising_parameters::HubbardIsingHSParameters{E,F};
                         fermion_path_integral::FermionPathIntegral{T,E},
                         fermion_greens_calculator::FermionGreensCalculator{T,E},
-<<<<<<< HEAD
-                        B::Vector{P}, δG_max::E, δG::E, δθ::E,
-                        rng::AbstractRNG) where {T<:Number, E<:AbstractFloat, F<:Int, P<:AbstractPropagator{T,E}}
-=======
                         B::Vector{P}, δG_max::E, δG::E, δθ::E, rng::AbstractRNG,
                         update_stabilization_frequency::Bool=true) where {T<:Number, E<:AbstractFloat, P<:AbstractPropagator{T,E}}
->>>>>>> 8120a4b9
 
     (; update_perm, U, α, sites, s, Δτ) = hubbard_ising_parameters
     (; u, v) = fermion_path_integral
