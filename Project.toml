--- conflicted
+++ resolved
@@ -1,7 +1,7 @@
 name = "SmoQyDQMC"
 uuid = "00e12d65-277b-447e-9c1d-a17422dd36f5"
 authors = ["Benjamin Cohen-Stead <benwcs@gmail.com>"]
-version = "0.2.5"
+version = "0.2.6"
 
 [deps]
 BinningAnalysis = "b7192094-8e58-5052-a244-180a858778ee"
@@ -43,10 +43,7 @@
 Reexport = "1"
 StableLinearAlgebra = "1"
 StaticArrays = "1"
-<<<<<<< HEAD
 Statistics = "1"
-=======
->>>>>>> d99d9c2c
 TOML = "1"
 julia = "1.8"
 
