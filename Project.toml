--- conflicted
+++ resolved
@@ -1,11 +1,7 @@
 name = "SmoQyDQMC"
 uuid = "00e12d65-277b-447e-9c1d-a17422dd36f5"
 authors = ["Benjamin Cohen-Stead <benwcs@gmail.com>"]
-<<<<<<< HEAD
-version = "0.1.3"
-=======
 version = "0.1.4"
->>>>>>> 7e5f5477
 
 [deps]
 BinningAnalysis = "b7192094-8e58-5052-a244-180a858778ee"
